--- conflicted
+++ resolved
@@ -8,11 +8,7 @@
 from ess.livedata import Service
 
 from .dashboard import DashboardBase
-<<<<<<< HEAD
-=======
-from .widgets.correlation_histogram_widget import CorrelationHistogramWidget
 from .widgets.log_producer_widget import LogProducerWidget
->>>>>>> 10544612
 
 pn.extension('holoviews', 'modal', template='material')
 hv.extension('bokeh')
@@ -29,14 +25,6 @@
             dashboard_name='reduction_dashboard',
             port=5009,  # Default port for reduction dashboard
         )
-<<<<<<< HEAD
-=======
-        self._correlation_controller = CorrelationHistogramController(
-            self._data_service
-        )
-        self._correlation_widget = CorrelationHistogramWidget(
-            correlation_histogram_controller=self._correlation_controller
-        )
 
         # Create log producer widget only in dev mode
         self._dev_widget = None
@@ -45,7 +33,6 @@
                 instrument=instrument, logger=self._logger
             )
 
->>>>>>> 10544612
         self._logger.info("Reduction dashboard initialized")
 
     def create_sidebar_content(self) -> pn.viewable.Viewable:
