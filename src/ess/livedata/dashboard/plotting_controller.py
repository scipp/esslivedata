# SPDX-License-Identifier: BSD-3-Clause
# Copyright (c) 2025 Scipp contributors (https://github.com/scipp)
from __future__ import annotations

import logging
from collections.abc import Callable, Hashable
from typing import Any, TypeVar

import holoviews as hv
import pydantic

from ess.livedata.config.workflow_spec import (
    JobId,
    JobNumber,
    ResultKey,
    WorkflowId,
    WorkflowSpec,
)

from .job_service import JobService
from .plot_params import create_extractors_from_params
from .plotting import PlotterSpec, plotter_registry
from .roi_detector_plot_factory import ROIDetectorPlotFactory
from .roi_publisher import ROIPublisher
from .stream_manager import StreamManager

K = TypeVar('K', bound=Hashable)
V = TypeVar('V')


class PlottingController:
    """
    Controller for managing plotting operations and configurations.

    Coordinates between job services, stream managers, and plot creation,
    using a two-phase pipeline for creating plots with streaming data.

    Parameters
    ----------
    job_service:
        Service for accessing job data and information.
    stream_manager:
        Manager for creating data streams.
    logger:
        Logger instance. If None, creates a logger using the module name.
    roi_publisher:
        Publisher for ROI updates to Kafka. If None, ROI publishing is disabled.
    """

    def __init__(
        self,
        job_service: JobService,
        stream_manager: StreamManager,
        logger: logging.Logger | None = None,
        roi_publisher: ROIPublisher | None = None,
    ) -> None:
        self._job_service = job_service
        self._stream_manager = stream_manager
        self._logger = logger or logging.getLogger(__name__)
        self._roi_detector_plot_factory = ROIDetectorPlotFactory(
            stream_manager=stream_manager, roi_publisher=roi_publisher, logger=logger
        )

    def get_available_plotters_from_spec(
        self, workflow_spec: WorkflowSpec, output_name: str
    ) -> tuple[dict[str, PlotterSpec], bool]:
        """
        Get available plotters based on workflow spec template (before data exists).

        Uses the output template DataArray from the workflow specification to
        determine compatible plotters. The template is an "empty" DataArray with
        the expected structure (dims, coords, units) that allows full validation
        including custom validators.

        Also checks spec requirements (e.g., aux_sources for ROI support) to filter
        out plotters that require features not supported by the workflow spec.

        When a template is not available, falls back to returning all registered
        plotters. The boolean flag indicates whether a template was available.

        Parameters
        ----------
        workflow_spec:
            WorkflowSpec object containing output templates.
        output_name:
            The name of the output to get plotters for.

        Returns
        -------
        :
            Tuple of (plotters_dict, has_template). If has_template is False,
            all registered plotters are returned as a fallback, and the caller
            should warn the user that some plotters may not work with the data.
        """
        template = workflow_spec.get_output_template(output_name)
        if template is None:
            return plotter_registry.get_specs(), False
        return (
            plotter_registry.get_compatible_plotters_with_spec(
                {output_name: template}, workflow_spec.aux_sources
            ),
            True,
        )

    def get_spec(self, plot_name: str) -> PlotterSpec:
        """
        Get the parameter model for a given plotter name.

        Parameters
        ----------
        plot_name:
            Name of the plotter to get the specification for.

        Returns
        -------
        :
            The specification for the requested plotter.
        """
        return plotter_registry.get_spec(plot_name)

<<<<<<< HEAD
    def get_result_key(
        self, job_number: JobNumber, source_name: str, output_name: str | None
    ) -> ResultKey:
        """
        Get the ResultKey for a given job number and source name.

        Parameters
        ----------
        job_number:
            The job number.
        source_name:
            The name of the data source.
        output_name:
            The name of the output.

        Returns
        -------
        :
            The result key identifying the specific job output.
        """
        workflow_id = self._job_service.job_info[job_number]
        return ResultKey(
            workflow_id=workflow_id,
            job_id=JobId(job_number=job_number, source_name=source_name),
            output_name=output_name,
        )

    def get_persistent_plotter_config(
        self, job_number: JobNumber, output_name: str | None, plot_name: str
    ) -> ConfigurationState | None:
        """
        Get persistent plotter configuration for a given job, output, and plot.

        Parameters
        ----------
        job_number:
            The job number.
        output_name:
            The name of the output.
        plot_name:
            The name of the plotter.

        Returns
        -------
        :
            The persistent configuration if found, None otherwise.
        """
        if self._config_store is None:
            return None

        workflow_id = self._job_service.job_info[job_number]
        plotter_id = self._create_plotter_id(workflow_id, output_name, plot_name)
        if data := self._config_store.get(str(plotter_id)):
            return ConfigurationState.model_validate(data)
        return None

    def _create_plotter_id(
        self, workflow_id: WorkflowId, output_name: str | None, plot_name: str
    ) -> WorkflowId:
        """
        Create a plotting-specific WorkflowId based on the data workflow.

        Parameters
        ----------
        workflow_id:
            The original workflow ID.
        output_name:
            The name of the output.
        plot_name:
            The name of the plotter.

        Returns
        -------
        :
            A unique workflow ID for the plotter configuration.
        """
        suffix_parts = [plot_name]
        if output_name is not None:
            suffix_parts.insert(0, output_name)
        suffix = "_".join(suffix_parts)

        return WorkflowId(
            instrument=workflow_id.instrument,
            namespace="plotting",
            name=f"{workflow_id.name}_{suffix}",
            version=workflow_id.version,
        )

    def _save_plotting_config(
        self,
        workflow_id: WorkflowId,
        source_names: list[str],
        output_name: str | None,
        plot_name: str,
        params: pydantic.BaseModel,
    ) -> None:
        """
        Save plotting configuration for persistence.

        Parameters
        ----------
        workflow_id:
            The workflow ID.
        source_names:
            List of source names for the configuration.
        output_name:
            The name of the output.
        plot_name:
            The name of the plotter.
        params:
            The plotter parameters to save.
        """
        if self._config_store is None:
            return

        plotter_id = self._create_plotter_id(workflow_id, output_name, plot_name)

        params_dict = (
            params.model_dump(mode='json')
            if isinstance(params, pydantic.BaseModel)
            else params
        )
        config_state = ConfigurationState(
            source_names=source_names, aux_source_names={}, params=params_dict
        )
        self._config_store[str(plotter_id)] = config_state.model_dump(mode='json')

    def create_plot(
        self,
        job_number: JobNumber,
        source_names: list[str],
        output_name: str | None,
        plot_name: str,
        params: dict | pydantic.BaseModel,
    ) -> hv.DynamicMap | hv.Layout:
        """
        Create a plot from job data with the specified parameters.

        Saves the plotting configuration for future use and creates a dynamic
        plot that updates with streaming data.

        Parameters
        ----------
        job_number:
            The job number to create the plot for.
        source_names:
            List of data source names to include in the plot.
        output_name:
            The name of the output to plot.
        plot_name:
            The name of the plotter to use.
        params:
            The plotter parameters as a dict or validated Pydantic model.
            If a dict, it will be validated against the plotter's spec.

        Returns
        -------
        :
            A HoloViews DynamicMap that updates with streaming data.
            For plotters with kdims (e.g., SlicerPlotter), the DynamicMap
            includes interactive dimensions that generate widgets when rendered.
            For roi_detector, returns a Layout with separate DynamicMaps.
        """
        # Validate params if dict, pass through if already a model
        if isinstance(params, dict):
            spec = plotter_registry.get_spec(plot_name)
            params = spec.params(**params) if spec.params else pydantic.BaseModel()

        self._save_plotting_config(
            workflow_id=self._job_service.job_info[job_number],
            source_names=source_names,
            output_name=output_name,
            plot_name=plot_name,
            params=params,
        )
        # Build result keys for all sources
        keys = [
            self.get_result_key(
                job_number=job_number, source_name=source_name, output_name=output_name
            )
            for source_name in source_names
        ]

        # Special case for roi_detector: create pipe per detector and call factory
        if plot_name == 'roi_detector':
            spec = plotter_registry.get_spec(plot_name)
            window = getattr(params, 'window', None)

            plot_components = []
            for key in keys:
                # Create extractors and pipe for this detector
                extractors = create_extractors_from_params([key], window, spec)
                pipe = self._stream_manager.make_merging_stream(extractors)

                # Create ROI detector components with the pipe
                factory = self._roi_detector_plot_factory
                components = factory.create_roi_detector_plot_components(
                    detector_key=key, params=params, detector_pipe=pipe
                )
                plot_components.append(components)

            # Each component returns (detector_with_boxes, roi_spectrum, plot_state)
            # Flatten detector and spectrum plots into a layout with 2 columns
            plots = []
            for detector_with_boxes, roi_spectrum, _plot_state in plot_components:
                plots.extend([detector_with_boxes, roi_spectrum])
            return hv.Layout(plots).cols(2).opts(shared_axes=False)

        # Create extractors based on plotter requirements and params
        spec = plotter_registry.get_spec(plot_name)
        window = getattr(params, 'window', None)
        extractors = create_extractors_from_params(keys, window, spec)

        pipe = self._stream_manager.make_merging_stream(extractors)
        plotter = plotter_registry.create_plotter(plot_name, params=params)

        # Initialize plotter with extracted data from pipe to determine kdims
        plotter.initialize_from_data(pipe.data)

        # Create DynamicMap with kdims (None if plotter doesn't use them)
        dmap = hv.DynamicMap(plotter, streams=[pipe], kdims=plotter.kdims, cache_size=1)

        return dmap.opts(shared_axes=False)

=======
>>>>>>> f1833fc5
    def setup_data_pipeline(
        self,
        job_number: JobNumber,
        workflow_id: WorkflowId,
        source_names: list[str],
        output_name: str | None,
        plot_name: str,
        params: dict | pydantic.BaseModel,
        on_first_data: Callable[[Any], None],
    ) -> None:
        """
        Set up the data pipeline for a plot with callback for first data arrival.

        This is Phase 1 of two-phase plot creation. It creates the data subscriber
        and stream without creating the plotter. When data arrives, the callback
        is invoked with the pipe, which should then be used with
        create_plot_from_pipeline() to create the plot.

        Parameters
        ----------
        job_number:
            The job number to set up the pipeline for.
        workflow_id:
            The workflow ID for this plot.
        source_names:
            List of data source names to include.
        output_name:
            The name of the output.
        plot_name:
            The name of the plotter to use.
        params:
            The plotter parameters as a dict or validated Pydantic model.
        on_first_data:
            Callback invoked when first data arrives, receives the pipe as parameter.
        """
        # Validate params if dict, pass through if already a model
        if isinstance(params, dict):
            spec = plotter_registry.get_spec(plot_name)
            params = spec.params(**params) if spec.params else pydantic.BaseModel()

        # Build result keys for all sources
        keys = [
            ResultKey(
                workflow_id=workflow_id,
                job_id=JobId(job_number=job_number, source_name=source_name),
                output_name=output_name,
            )
            for source_name in source_names
        ]

        # Special case for roi_detector: create separate subscriptions per detector
        # and coordinate them to invoke callback once when all are ready
        if plot_name == 'roi_detector':
            spec = plotter_registry.get_spec(plot_name)
            window = getattr(params, 'window', None)

            # Collect pipes from individual subscriptions
            pipes: dict[ResultKey, Any] = {}

            def make_detector_callback(key: ResultKey) -> Callable[[Any], None]:
                """Create a callback that tracks individual detector readiness."""

                def on_detector_ready(pipe: Any) -> None:
                    pipes[key] = pipe
                    if len(pipes) == len(keys):
                        # All detectors ready, invoke user callback with dict of pipes
                        on_first_data(pipes)

                return on_detector_ready

            # Create one subscription per detector
            for key in keys:
                extractors = create_extractors_from_params([key], window, spec)
                self._stream_manager.make_merging_stream(
                    extractors, on_first_data=make_detector_callback(key)
                )
            return

        # Standard path: create single merged subscription
        spec = plotter_registry.get_spec(plot_name)
        window = getattr(params, 'window', None)
        extractors = create_extractors_from_params(keys, window, spec)

        # Set up data pipeline with callback for first data
        self._stream_manager.make_merging_stream(
            extractors, on_first_data=on_first_data
        )

    def create_plot_from_pipeline(
        self,
        plot_name: str,
        params: dict | pydantic.BaseModel,
        pipe: Any,
    ) -> hv.DynamicMap | hv.Layout:
        """
        Create a plot from an already-initialized data pipeline.

        This is Phase 2 of two-phase plot creation. The pipeline must have
        data already (typically called after setup_data_pipeline's subscriber
        has been triggered).

        Parameters
        ----------
        plot_name:
            The name of the plotter to use.
        params:
            The plotter parameters as a dict or validated Pydantic model.
        pipe:
            The pipe from setup_data_pipeline() with data available.
            For roi_detector, this is a dict of pipes (one per detector).
            For standard plots, this is a single pipe.

        Returns
        -------
        :
            A HoloViews DynamicMap that updates with streaming data.
            For roi_detector, returns a Layout with separate DynamicMaps.
        """
        # Special case for roi_detector: receives dict of pipes (one per detector)
        if plot_name == 'roi_detector':
            # pipe is dict[ResultKey, Pipe]
            pipes_dict = pipe

            plot_components = []
            for key, detector_pipe in pipes_dict.items():
                # Create ROI detector components with isolated pipe
                factory = self._roi_detector_plot_factory
                components = factory.create_roi_detector_plot_components(
                    detector_key=key, params=params, detector_pipe=detector_pipe
                )
                plot_components.append(components)

            # Flatten detector and spectrum plots into a layout with 2 columns
            plots = []
            for detector_with_boxes, roi_spectrum, _plot_state in plot_components:
                plots.extend([detector_with_boxes, roi_spectrum])
            return hv.Layout(plots).cols(2).opts(shared_axes=False)

        plotter = plotter_registry.create_plotter(plot_name, params=params)

        # Initialize plotter with extracted data from pipe to determine kdims
        plotter.initialize_from_data(pipe.data)

        # Create DynamicMap with kdims (None if plotter doesn't use them)
        dmap = hv.DynamicMap(plotter, streams=[pipe], kdims=plotter.kdims, cache_size=1)

        return dmap.opts(shared_axes=False)<|MERGE_RESOLUTION|>--- conflicted
+++ resolved
@@ -118,233 +118,6 @@
         """
         return plotter_registry.get_spec(plot_name)
 
-<<<<<<< HEAD
-    def get_result_key(
-        self, job_number: JobNumber, source_name: str, output_name: str | None
-    ) -> ResultKey:
-        """
-        Get the ResultKey for a given job number and source name.
-
-        Parameters
-        ----------
-        job_number:
-            The job number.
-        source_name:
-            The name of the data source.
-        output_name:
-            The name of the output.
-
-        Returns
-        -------
-        :
-            The result key identifying the specific job output.
-        """
-        workflow_id = self._job_service.job_info[job_number]
-        return ResultKey(
-            workflow_id=workflow_id,
-            job_id=JobId(job_number=job_number, source_name=source_name),
-            output_name=output_name,
-        )
-
-    def get_persistent_plotter_config(
-        self, job_number: JobNumber, output_name: str | None, plot_name: str
-    ) -> ConfigurationState | None:
-        """
-        Get persistent plotter configuration for a given job, output, and plot.
-
-        Parameters
-        ----------
-        job_number:
-            The job number.
-        output_name:
-            The name of the output.
-        plot_name:
-            The name of the plotter.
-
-        Returns
-        -------
-        :
-            The persistent configuration if found, None otherwise.
-        """
-        if self._config_store is None:
-            return None
-
-        workflow_id = self._job_service.job_info[job_number]
-        plotter_id = self._create_plotter_id(workflow_id, output_name, plot_name)
-        if data := self._config_store.get(str(plotter_id)):
-            return ConfigurationState.model_validate(data)
-        return None
-
-    def _create_plotter_id(
-        self, workflow_id: WorkflowId, output_name: str | None, plot_name: str
-    ) -> WorkflowId:
-        """
-        Create a plotting-specific WorkflowId based on the data workflow.
-
-        Parameters
-        ----------
-        workflow_id:
-            The original workflow ID.
-        output_name:
-            The name of the output.
-        plot_name:
-            The name of the plotter.
-
-        Returns
-        -------
-        :
-            A unique workflow ID for the plotter configuration.
-        """
-        suffix_parts = [plot_name]
-        if output_name is not None:
-            suffix_parts.insert(0, output_name)
-        suffix = "_".join(suffix_parts)
-
-        return WorkflowId(
-            instrument=workflow_id.instrument,
-            namespace="plotting",
-            name=f"{workflow_id.name}_{suffix}",
-            version=workflow_id.version,
-        )
-
-    def _save_plotting_config(
-        self,
-        workflow_id: WorkflowId,
-        source_names: list[str],
-        output_name: str | None,
-        plot_name: str,
-        params: pydantic.BaseModel,
-    ) -> None:
-        """
-        Save plotting configuration for persistence.
-
-        Parameters
-        ----------
-        workflow_id:
-            The workflow ID.
-        source_names:
-            List of source names for the configuration.
-        output_name:
-            The name of the output.
-        plot_name:
-            The name of the plotter.
-        params:
-            The plotter parameters to save.
-        """
-        if self._config_store is None:
-            return
-
-        plotter_id = self._create_plotter_id(workflow_id, output_name, plot_name)
-
-        params_dict = (
-            params.model_dump(mode='json')
-            if isinstance(params, pydantic.BaseModel)
-            else params
-        )
-        config_state = ConfigurationState(
-            source_names=source_names, aux_source_names={}, params=params_dict
-        )
-        self._config_store[str(plotter_id)] = config_state.model_dump(mode='json')
-
-    def create_plot(
-        self,
-        job_number: JobNumber,
-        source_names: list[str],
-        output_name: str | None,
-        plot_name: str,
-        params: dict | pydantic.BaseModel,
-    ) -> hv.DynamicMap | hv.Layout:
-        """
-        Create a plot from job data with the specified parameters.
-
-        Saves the plotting configuration for future use and creates a dynamic
-        plot that updates with streaming data.
-
-        Parameters
-        ----------
-        job_number:
-            The job number to create the plot for.
-        source_names:
-            List of data source names to include in the plot.
-        output_name:
-            The name of the output to plot.
-        plot_name:
-            The name of the plotter to use.
-        params:
-            The plotter parameters as a dict or validated Pydantic model.
-            If a dict, it will be validated against the plotter's spec.
-
-        Returns
-        -------
-        :
-            A HoloViews DynamicMap that updates with streaming data.
-            For plotters with kdims (e.g., SlicerPlotter), the DynamicMap
-            includes interactive dimensions that generate widgets when rendered.
-            For roi_detector, returns a Layout with separate DynamicMaps.
-        """
-        # Validate params if dict, pass through if already a model
-        if isinstance(params, dict):
-            spec = plotter_registry.get_spec(plot_name)
-            params = spec.params(**params) if spec.params else pydantic.BaseModel()
-
-        self._save_plotting_config(
-            workflow_id=self._job_service.job_info[job_number],
-            source_names=source_names,
-            output_name=output_name,
-            plot_name=plot_name,
-            params=params,
-        )
-        # Build result keys for all sources
-        keys = [
-            self.get_result_key(
-                job_number=job_number, source_name=source_name, output_name=output_name
-            )
-            for source_name in source_names
-        ]
-
-        # Special case for roi_detector: create pipe per detector and call factory
-        if plot_name == 'roi_detector':
-            spec = plotter_registry.get_spec(plot_name)
-            window = getattr(params, 'window', None)
-
-            plot_components = []
-            for key in keys:
-                # Create extractors and pipe for this detector
-                extractors = create_extractors_from_params([key], window, spec)
-                pipe = self._stream_manager.make_merging_stream(extractors)
-
-                # Create ROI detector components with the pipe
-                factory = self._roi_detector_plot_factory
-                components = factory.create_roi_detector_plot_components(
-                    detector_key=key, params=params, detector_pipe=pipe
-                )
-                plot_components.append(components)
-
-            # Each component returns (detector_with_boxes, roi_spectrum, plot_state)
-            # Flatten detector and spectrum plots into a layout with 2 columns
-            plots = []
-            for detector_with_boxes, roi_spectrum, _plot_state in plot_components:
-                plots.extend([detector_with_boxes, roi_spectrum])
-            return hv.Layout(plots).cols(2).opts(shared_axes=False)
-
-        # Create extractors based on plotter requirements and params
-        spec = plotter_registry.get_spec(plot_name)
-        window = getattr(params, 'window', None)
-        extractors = create_extractors_from_params(keys, window, spec)
-
-        pipe = self._stream_manager.make_merging_stream(extractors)
-        plotter = plotter_registry.create_plotter(plot_name, params=params)
-
-        # Initialize plotter with extracted data from pipe to determine kdims
-        plotter.initialize_from_data(pipe.data)
-
-        # Create DynamicMap with kdims (None if plotter doesn't use them)
-        dmap = hv.DynamicMap(plotter, streams=[pipe], kdims=plotter.kdims, cache_size=1)
-
-        return dmap.opts(shared_axes=False)
-
-=======
->>>>>>> f1833fc5
     def setup_data_pipeline(
         self,
         job_number: JobNumber,
