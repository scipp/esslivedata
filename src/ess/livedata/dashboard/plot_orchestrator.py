--- conflicted
+++ resolved
@@ -114,12 +114,8 @@
     workflow_id: WorkflowId
     source_names: list[str]
     plot_name: str
-<<<<<<< HEAD
-    params: pydantic.BaseModel | dict[str, Any]
     output_name: str = 'result'
-=======
     params: pydantic.BaseModel
->>>>>>> b85133ef
 
 
 @dataclass
