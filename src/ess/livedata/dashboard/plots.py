--- conflicted
+++ resolved
@@ -403,12 +403,8 @@
         """Create SlicerPlotter from PlotParams3d."""
         return cls(
             scale_opts=params.plot_scale,
-<<<<<<< HEAD
             grow_threshold=0.1,
-=======
             tick_params=params.ticks,
-            value_margin_factor=0.1,
->>>>>>> 578c4836
             layout_params=params.layout,
             aspect_params=params.plot_aspect,
         )
