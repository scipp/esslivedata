--- conflicted
+++ resolved
@@ -132,11 +132,10 @@
                 f"got {key_str}"
             )
         source_name, service_name, key = parts
-<<<<<<< HEAD
-        if source_name == '*':
-            source_name = None
-        if service_name == '*':
-            service_name = None
+        # Decode URL-encoded components
+        source_name = None if source_name == '*' else unquote(source_name)
+        service_name = None if service_name == '*' else unquote(service_name)
+        key = unquote(key)
         return cls(source_name=source_name, service_name=service_name, key=key)
 
 
@@ -581,11 +580,4 @@
                 'rotation': sc.empty(dims=['dim'], shape=[0], unit='deg'),
             },
             name='ellipses',
-        )
-=======
-        # Decode URL-encoded components
-        source_name = None if source_name == '*' else unquote(source_name)
-        service_name = None if service_name == '*' else unquote(service_name)
-        key = unquote(key)
-        return cls(source_name=source_name, service_name=service_name, key=key)
->>>>>>> d7d0deaa
+        )