# SPDX-License-Identifier: BSD-3-Clause
# Copyright (c) 2025 Scipp contributors (https://github.com/scipp)
"""
Bifrost spectrometer configuration.

Bifrost has 5 arcs (fixed analyzers), each labeled by its energy transfer:
2.7, 3.2, 3.8, 4.4, and 5.0 meV. Each arc consists of all pixels at a given
arc index, spanning 3 tubes, 9 channels, and 100 pixels per channel.

See https://backend.orbit.dtu.dk/ws/portalfiles/portal/409340969/RSI25-AR-00125.pdf
for full instrument details.
"""

from collections.abc import Generator
from enum import Enum
from typing import NewType

import numpy as np
import pydantic
import scipp as sc
from scippnexus import NXdetector

from ess.livedata.config import Instrument, instrument_registry
from ess.livedata.config.env import StreamingEnv
from ess.livedata.config.workflow_spec import WorkflowOutputsBase
from ess.livedata.config.workflows import (
    TimeseriesAccumulator,
    register_monitor_timeseries_workflows,
)
from ess.livedata.handlers.detector_data_handler import (
    DetectorLogicalView,
    LogicalViewConfig,
    get_nexus_geometry_filename,
)
from ess.livedata.handlers.monitor_data_handler import register_monitor_workflows
from ess.livedata.handlers.stream_processor_workflow import StreamProcessorWorkflow
from ess.livedata.handlers.timeseries_handler import register_timeseries_workflows
from ess.livedata.kafka import InputStreamKey, StreamLUT, StreamMapping
from ess.reduce.nexus.types import (
    CalibratedBeamline,
    DetectorData,
    Filename,
    NeXusData,
    NeXusName,
    SampleRun,
)
from ess.reduce.streaming import EternalAccumulator
from ess.spectroscopy.indirect.time_of_flight import TofWorkflow

from ._bifrost_qmap import register_qmap_workflows
from ._ess import make_common_stream_mapping_inputs, make_dev_stream_mapping


def _to_flat_detector_view(obj: sc.Variable | sc.DataArray) -> sc.DataArray:
    da = sc.DataArray(obj) if isinstance(obj, sc.Variable) else obj
    da = da.to(dtype='float32')
    # Padding between channels to make gaps visible
    pad_pix = 10
    da = sc.concat([da, sc.full_like(da['pixel', :pad_pix], value=np.nan)], dim='pixel')
    # Padding between arc to make gaps visible
    pad_tube = 1
    da = sc.concat([da, sc.full_like(da['tube', :pad_tube], value=np.nan)], dim='tube')
    da = da.flatten(dims=('arc', 'tube'), to='arc/tube').flatten(
        dims=('channel', 'pixel'), to='channel/pixel'
    )
    # Remove last padding
    return da['channel/pixel', :-pad_pix]['arc/tube', :-pad_tube]


detector_number = sc.arange('detector_number', 1, 5 * 3 * 9 * 100 + 1, unit=None).fold(
    dim='detector_number', sizes={'arc': 5, 'tube': 3, 'channel': 9, 'pixel': 100}
)
detectors_config = {}
# Each NXdetetor is a He3 tube triplet with shape=(3, 100). Detector numbers in triplet
# are *not* consecutive:
# 1...900 with increasing angle (across all channels)
# 901 is back to first channel and detector, second tube
_unified_detector_view = LogicalViewConfig(
    name='unified_detector_view',
    title='Unified detector view',
    description='All banks merged into a single detector view.',
    source_names=['unified_detector'],
    transform=_to_flat_detector_view,
)


def _bifrost_generator() -> Generator[tuple[str, tuple[int, int]]]:
    # BEWARE! There are gaps in the detector_number per bank, which would usually get
    # dropped when mapping to pixels. BUT we merge banks for Bifrost, before mapping to
    # pixels, so the generated fake events in the wrong bank will end up in the right
    # bank. As a consequence we do not lose any fake events, but the travel over Kafka
    # with the wrong source_name.
    start = 125
    ntube = 3
    for channel in range(1, 10):
        for arc in range(1, 6):
            # Note: Actual start is at base + 100 * (channel - 1), but we start earlier
            # to get consistent counts across all banks, relating to comment above.
            base = ntube * 900 * (arc - 1)
            yield (
                f'{start}_channel_{channel}_{arc}_triplet',
                (base + 1, base + 2700),
            )
            start += 4
        start += 1


detectors_config['fakes'] = dict(_bifrost_generator())

# Would like to use a 2-D scipp.Variable, but GenericNeXusWorkflow does not accept
# detector names as scalar variables.
_detector_names = [
    f'{123 + 4 * (arc - 1) + (5 * 4 + 1) * (channel - 1)}'
    f'_channel_{channel}_{arc}_triplet'
    for arc in range(1, 6)
    for channel in range(1, 10)
]


def _transpose_with_coords(data: sc.DataArray, dims: tuple[str, ...]) -> sc.DataArray:
    """
    Transpose data array and all its coordinates.

    Unlike scipp.DataArray.transpose, this function also transposes all coordinates
    that have more than one dimension. Each coordinate is transposed to match the
    order of dimensions specified in `dims`, considering only the intersection of
    the coordinate's dimensions with `dims`.

    Parameters
    ----------
    data:
        Data array to transpose.
    dims:
        Target dimension order.

    Returns
    -------
    :
        Transposed data array with transposed coordinates.
    """
    result = data.transpose(dims)
    # Transpose all multi-dimensional coordinates
    for name, coord in data.coords.items():
        if coord.ndim > 1:
            # Only transpose dimensions that exist in both the coord and target dims
            coord_dims = coord.dims
            ordered_dims = tuple(d for d in dims if d in coord_dims)
            result.coords[name] = coord.transpose(ordered_dims)
    return result


def _combine_banks(*bank: sc.DataArray) -> sc.DataArray:
    combined = (
        sc.concat(bank, dim='')
        .fold('', sizes={'arc': 5, 'channel': 9})
        .rename_dims(dim_0='tube', dim_1='pixel')
    )
    # Order with consecutive detector_number
    return _transpose_with_coords(combined, ('arc', 'tube', 'channel', 'pixel')).copy()


SpectrumView = NewType('SpectrumView', sc.DataArray)
SpectrumViewTimeBins = NewType('SpectrumViewTimeBins', int)
SpectrumViewPixelsPerTube = NewType('SpectrumViewPixelsPerTube', int)


def _make_spectrum_view(
    data: DetectorData[SampleRun],
    time_bins: SpectrumViewTimeBins,
    pixels_per_tube: SpectrumViewPixelsPerTube,
) -> SpectrumView:
    edges = sc.linspace(
        'event_time_offset', 0, 71_000_000, num=time_bins + 1, unit='ns'
    )
    # Combine, e.g., 10 pixels into 1, so we have tubes with 10 pixels each
    # Preserve arc dimension to allow per-arc visualization
    per_arc = 3 * 900
    detector_number_step = 100 // pixels_per_tube
    detector_number_offset = sc.arange(
        'detector_number_offset', 0, per_arc, step=detector_number_step, unit=None
    )
    return SpectrumView(
        data.fold('pixel', sizes={'pixel': pixels_per_tube, 'subpixel': -1})
        .drop_coords(tuple(data.coords))
        .bins.concat('subpixel')
        .flatten(dims=('tube', 'channel', 'pixel'), to='detector_number_offset')
        .hist(event_time_offset=edges)
        .assign_coords(
            event_time_offset=edges.to(unit='ms'),
            detector_number_offset=detector_number_offset,
        )
    )


# Arc energies in meV
class ArcEnergy(str, Enum):
    """Arc energy transfer values."""

    ARC_2_7 = '2.7 meV'
    ARC_3_2 = '3.2 meV'
    ARC_3_8 = '3.8 meV'
    ARC_4_4 = '4.4 meV'
    ARC_5_0 = '5.0 meV'


_arc_energy_to_index = {
    ArcEnergy.ARC_2_7: 0,
    ArcEnergy.ARC_3_2: 1,
    ArcEnergy.ARC_3_8: 2,
    ArcEnergy.ARC_4_4: 3,
    ArcEnergy.ARC_5_0: 4,
}


class DetectorRatemeterRegionParams(pydantic.BaseModel):
    """Parameters for detector ratemeter region."""

    arc: ArcEnergy = pydantic.Field(
        title='Arc',
        description='Select arc by its energy transfer (meV).',
        default=ArcEnergy.ARC_5_0,
    )
    pixel_start: int = pydantic.Field(
        title='Pixel start',
        description='Starting pixel index along the arc (0-899).',
        default=0,
        ge=0,
        le=899,
    )
    pixel_stop: int = pydantic.Field(
        title='Pixel stop',
        description='Stopping pixel index along the arc (1-900).',
        default=900,
        ge=1,
        le=900,
    )

    @pydantic.model_validator(mode='after')
    def pixel_range_valid(self):
        if self.pixel_start >= self.pixel_stop:
            raise ValueError('pixel_start must be less than pixel_stop')
        return self


DetectorRegionCounts = NewType('DetectorRegionCounts', sc.DataArray)


def _detector_ratemeter(
    data: DetectorData[SampleRun], region: DetectorRatemeterRegionParams
) -> DetectorRegionCounts:
    """Calculate detector count rate for selected arc and pixel range."""
    arc_idx = _arc_energy_to_index[region.arc]
    # Select the arc
    arc_data = data['arc', arc_idx]
    # Flatten channel and pixel dimensions into 900 positions along the arc
    flat = arc_data.flatten(dims=('channel', 'pixel'), to='position')
    # Select pixel range
    selected = flat['position', region.pixel_start : region.pixel_stop]
    # Sum over all tubes, positions, and events
    counts = selected.sum()
    time = selected.bins.coords['event_time_zero'].min()
    counts.coords['time'] = time
    counts.variances = counts.values  # Poisson statistics
    return DetectorRegionCounts(counts)


reduction_workflow = TofWorkflow(run_types=(SampleRun,), monitor_types=())
reduction_workflow[Filename[SampleRun]] = get_nexus_geometry_filename('bifrost')
reduction_workflow[CalibratedBeamline[SampleRun]] = (
    reduction_workflow[CalibratedBeamline[SampleRun]]
    .map({NeXusName[NXdetector]: _detector_names})
    .reduce(func=_combine_banks)
)

reduction_workflow[SpectrumViewTimeBins] = 500
reduction_workflow[SpectrumViewPixelsPerTube] = 10
reduction_workflow.insert(_make_spectrum_view)
reduction_workflow.insert(_detector_ratemeter)

_source_names = ('unified_detector',)


class SpectrumViewParams(pydantic.BaseModel):
    time_bins: int = pydantic.Field(
        title='Time bins',
        description='Number of time bins for the spectrum view.',
        default=500,
        ge=1,
        le=10000,
    )
    pixels_per_tube: int = pydantic.Field(
        title='Pixels per tube',
        description='Number of pixels per tube for the spectrum view.',
        default=10,
    )

    @pydantic.field_validator('pixels_per_tube')
    @classmethod
    def pixels_per_tube_must_be_divisor_of_100(cls, v):
        if 100 % v != 0:
            raise ValueError('pixels_per_tube must be a divisor of 100')
        return v


class BifrostWorkflowParams(pydantic.BaseModel):
    spectrum_view: SpectrumViewParams = pydantic.Field(
        title='Spectrum view parameters', default_factory=SpectrumViewParams
    )


<<<<<<< HEAD
class SpectrumViewOutputs(WorkflowOutputsBase):
    spectrum_view: sc.DataArray = pydantic.Field(
        title='Spectrum View',
        description='Spectrum view showing time-of-flight vs. detector position.',
    )
    analyzer_counts: sc.DataArray = pydantic.Field(
        title='Analyzer Counts',
        description='Total counts per analyzer as a timeseries.',
    )
    bank_counts: sc.DataArray = pydantic.Field(
        title='Bank Counts',
        description='Total counts per bank (sector) as a timeseries.',
    )
    detector_counts: sc.DataArray = pydantic.Field(
        title='Total Detector Counts',
        description='Total counts across entire detector as a timeseries.',
=======
class DetectorRatemeterParams(pydantic.BaseModel):
    """Parameters for detector ratemeter workflow."""

    region: DetectorRatemeterRegionParams = pydantic.Field(
        title='Ratemeter region parameters',
        default_factory=DetectorRatemeterRegionParams,
>>>>>>> 28bac927
    )


# Monitor names matching group names in Nexus files
monitor_names = [
    '007_frame_0',
    '090_frame_1',
    '097_frame_2',
    '110_frame_3',
    '111_psd0',
    '113_psd1',
]

# Some example motions used for testing, probably not reflecting reality
f144_attribute_registry = {
    'detector_rotation': {'units': 'deg'},
    'sample_rotation': {'units': 'deg'},
    'sample_temperature': {'units': 'K'},
}

instrument = Instrument(name='bifrost', f144_attribute_registry=f144_attribute_registry)

register_monitor_workflows(instrument=instrument, source_names=monitor_names)
register_timeseries_workflows(instrument, source_names=list(f144_attribute_registry))
instrument.add_detector('unified_detector', detector_number=detector_number)
instrument_registry.register(instrument)
_logical_view = DetectorLogicalView(
    instrument=instrument, config=_unified_detector_view
)


@instrument.register_workflow(
    name='spectrum_view',
    version=1,
    title='Spectrum view',
    description='Spectrum view with configurable time bins and pixels per tube.',
    source_names=_source_names,
    outputs=SpectrumViewOutputs,
)
def _spectrum_view(params: BifrostWorkflowParams) -> StreamProcessorWorkflow:
    wf = reduction_workflow.copy()
    view_params = params.spectrum_view
    wf[SpectrumViewTimeBins] = view_params.time_bins
    wf[SpectrumViewPixelsPerTube] = view_params.pixels_per_tube
    return StreamProcessorWorkflow(
        wf,
        dynamic_keys={'unified_detector': NeXusData[NXdetector, SampleRun]},
<<<<<<< HEAD
        target_keys={
            'spectrum_view': SpectrumView,
            'analyzer_counts': AnalyzerCounts,
            'bank_counts': BankCounts,
            'detector_counts': DetectorCounts,
        },
        accumulators={
            SpectrumView: EternalAccumulator,
            AnalyzerCounts: TimeseriesAccumulator,
        },
=======
        target_keys=(SpectrumView,),
        accumulators={SpectrumView: EternalAccumulator},
    )


@instrument.register_workflow(
    name='detector_ratemeter',
    version=1,
    title='Detector Ratemeter',
    description='Counts for a selected arc and pixel range.',
    source_names=_source_names,
)
def _detector_ratemeter_workflow(
    params: DetectorRatemeterParams,
) -> StreamProcessorWorkflow:
    wf = reduction_workflow.copy()
    wf[DetectorRatemeterRegionParams] = params.region
    return StreamProcessorWorkflow(
        wf,
        dynamic_keys={'unified_detector': NeXusData[NXdetector, SampleRun]},
        target_keys=(DetectorRegionCounts,),
        accumulators={DetectorRegionCounts: TimeseriesAccumulator},
>>>>>>> 28bac927
    )


register_qmap_workflows(instrument)
register_monitor_timeseries_workflows(instrument, source_names=monitor_names)


def _make_bifrost_detectors() -> StreamLUT:
    """
    Bifrost detector mapping.

    Input keys based on
    https://confluence.ess.eu/display/ECDC/Kafka+Topics+Overview+for+Instruments
    """
    # Source names have the format `arc=[0-4];triplet=[0-8]`.
    return {
        InputStreamKey(
            topic='bifrost_detector', source_name=f'arc={arc};triplet={triplet}'
        ): f'arc{arc}_triplet{triplet}'
        for arc in range(5)
        for triplet in range(9)
    }


stream_mapping = {
    StreamingEnv.DEV: make_dev_stream_mapping(
        'bifrost',
        detector_names=list(detectors_config['fakes']),
        monitor_names=monitor_names,
    ),
    StreamingEnv.PROD: StreamMapping(
        **make_common_stream_mapping_inputs(
            instrument='bifrost', monitor_names=monitor_names
        ),
        detectors=_make_bifrost_detectors(),
    ),
}<|MERGE_RESOLUTION|>--- conflicted
+++ resolved
@@ -308,31 +308,18 @@
     )
 
 
-<<<<<<< HEAD
 class SpectrumViewOutputs(WorkflowOutputsBase):
     spectrum_view: sc.DataArray = pydantic.Field(
         title='Spectrum View',
         description='Spectrum view showing time-of-flight vs. detector position.',
     )
-    analyzer_counts: sc.DataArray = pydantic.Field(
-        title='Analyzer Counts',
-        description='Total counts per analyzer as a timeseries.',
-    )
-    bank_counts: sc.DataArray = pydantic.Field(
-        title='Bank Counts',
-        description='Total counts per bank (sector) as a timeseries.',
-    )
-    detector_counts: sc.DataArray = pydantic.Field(
-        title='Total Detector Counts',
-        description='Total counts across entire detector as a timeseries.',
-=======
+
 class DetectorRatemeterParams(pydantic.BaseModel):
     """Parameters for detector ratemeter workflow."""
 
     region: DetectorRatemeterRegionParams = pydantic.Field(
         title='Ratemeter region parameters',
         default_factory=DetectorRatemeterRegionParams,
->>>>>>> 28bac927
     )
 
 
@@ -380,19 +367,7 @@
     return StreamProcessorWorkflow(
         wf,
         dynamic_keys={'unified_detector': NeXusData[NXdetector, SampleRun]},
-<<<<<<< HEAD
-        target_keys={
-            'spectrum_view': SpectrumView,
-            'analyzer_counts': AnalyzerCounts,
-            'bank_counts': BankCounts,
-            'detector_counts': DetectorCounts,
-        },
-        accumulators={
-            SpectrumView: EternalAccumulator,
-            AnalyzerCounts: TimeseriesAccumulator,
-        },
-=======
-        target_keys=(SpectrumView,),
+        target_keys={'spectrum_view'},
         accumulators={SpectrumView: EternalAccumulator},
     )
 
@@ -414,7 +389,6 @@
         dynamic_keys={'unified_detector': NeXusData[NXdetector, SampleRun]},
         target_keys=(DetectorRegionCounts,),
         accumulators={DetectorRegionCounts: TimeseriesAccumulator},
->>>>>>> 28bac927
     )
 
 
