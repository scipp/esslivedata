# SPDX-License-Identifier: BSD-3-Clause
# Copyright (c) 2023 Scipp contributors (https://github.com/scipp)
# flake8: noqa F401

from .base import (
    MismatchingProductTypeError,
    ProviderExistsError,
    ProviderNotFoundError,
)
from .factories import Factory
<<<<<<< HEAD
from .generics import GenericProvider
=======
>>>>>>> f53ae78c
from .inspectors import InsufficientAnnotationError<|MERGE_RESOLUTION|>--- conflicted
+++ resolved
@@ -8,8 +8,4 @@
     ProviderNotFoundError,
 )
 from .factories import Factory
-<<<<<<< HEAD
-from .generics import GenericProvider
-=======
->>>>>>> f53ae78c
 from .inspectors import InsufficientAnnotationError