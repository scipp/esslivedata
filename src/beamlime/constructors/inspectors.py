--- conflicted
+++ resolved
@@ -97,36 +97,6 @@
         return ProductSpec(product)
 
 
-<<<<<<< HEAD
-def ischildproduct(_child: ProductSpec, _base: ProductSpec) -> bool:
-    """
-    Check if the ``_child`` is a sub class of
-    the ``_base`` or the origin of the ``_base``.
-
-    If a provider has a product type of ``dict`` (_child),
-    it can provide ``dict[int]``.
-    """
-    from typing import get_origin
-
-    _child_tp = _child.returned_type
-    if _child_tp in (None, Any, UnknownType):
-        return True
-
-    _base_tp = _base.returned_type
-    try:
-        if _child_tp == _base_tp or issubclass(_child_tp, _base_tp):
-            return True
-    except TypeError:
-        ...
-
-    try:
-        return issubclass(_child_tp, get_origin(_base_tp))
-    except TypeError:
-        return False
-
-
-=======
->>>>>>> fcdd392d
 class DependencySpec:  # TODO: Can be written in dataclass when mypy problem is resolved
     """
     Specification of sub-dependencies (arguments/attributes) of a provider.
@@ -147,17 +117,8 @@
     type_hints = collect_arg_typehints(callable_obj)
     missing_params = [
         param_name
-<<<<<<< HEAD
-        for param_name, param_spec in arg_params.items()
-        if (
-            param_name not in type_hints
-            and param_spec.default == Signature.empty
-            and param_name not in ("args", "kwargs")
-        )
-=======
         for param_name in arg_params
         if ((param_name not in ("args", "kwargs")) and (param_name not in type_hints))
->>>>>>> fcdd392d
     ]
     if missing_params:
         raise InsufficientAnnotationError(
