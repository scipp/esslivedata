# SPDX-License-Identifier: BSD-3-Clause
# Copyright (c) 2024 Scipp contributors (https://github.com/scipp)
import argparse
import logging
import threading
import time
from contextlib import ExitStack

import plotly.graph_objects as go
import scipp as sc
from dash import Dash, Input, Output, dcc, html
from dash.exceptions import PreventUpdate

from beamlime import Service, ServiceBase
from beamlime.config import config_names, models
from beamlime.config.config_loader import load_config
from beamlime.core.config_service import ConfigService
from beamlime.core.message import compact_messages
from beamlime.kafka import consumer as kafka_consumer
from beamlime.kafka.helpers import topic_for_instrument
from beamlime.kafka.message_adapter import (
    AdaptingMessageSource,
    ChainedAdapter,
    Da00ToScippAdapter,
    KafkaToDa00Adapter,
)
from beamlime.kafka.source import KafkaMessageSource


class DashboardApp(ServiceBase):
    def __init__(
        self,
        *,
        instrument: str = 'dummy',
        debug: bool = False,
        log_level: int = logging.INFO,
    ) -> None:
        name = f'{instrument}_dashboard'
        super().__init__(name=name, log_level=log_level)

        self._instrument = instrument
        self._debug = debug

        # Initialize state
        self._plots: dict[str, go.Figure] = {}

        self._exit_stack = ExitStack()
        self._exit_stack.__enter__()

        # Setup services
        self._setup_config_service()
        self._source = self._setup_kafka_consumer()

        # Initialize Dash
        self._app = Dash(name)
        self._setup_layout()
        self._setup_callbacks()

    @property
    def server(self):
        """Return the Flask server for gunicorn"""
        return self._app.server

    def _setup_config_service(self) -> None:
        kafka_downstream_config = load_config(namespace=config_names.kafka_downstream)
        self._config_service = ConfigService(
            kafka_config={**kafka_downstream_config},
            consumer=self._exit_stack.enter_context(
                kafka_consumer.make_control_consumer(instrument=self._instrument)
            ),
            topic=topic_for_instrument(
                topic='beamlime_commands', instrument=self._instrument
            ),
            logger=self._logger,
        )
        self._config_service_thread = threading.Thread(
            target=self._config_service.start
        )

    def _setup_kafka_consumer(self) -> AdaptingMessageSource:
        consumer_config = load_config(
            namespace=config_names.reduced_data_consumer, env=''
        )
        kafka_downstream_config = load_config(namespace=config_names.kafka_downstream)
        config = load_config(namespace=config_names.visualization, env='')
        consumer = self._exit_stack.enter_context(
            kafka_consumer.make_consumer_from_config(
                topics=config['topics'],
                config={**consumer_config, **kafka_downstream_config},
                instrument=self._instrument,
                group='dashboard',
            )
        )
        return AdaptingMessageSource(
            source=KafkaMessageSource(consumer=consumer, num_messages=1000),
            adapter=ChainedAdapter(
                first=KafkaToDa00Adapter(), second=Da00ToScippAdapter()
            ),
        )

    def _setup_layout(self) -> None:
        # Add CSS styles using the Dash assets approach
        self._app.index_string = '''
<!DOCTYPE html>
<html>
    <head>
        {%metas%}
        <title>{%title%}</title>
        {%favicon%}
        {%css%}
        <style>
            html, body {
                margin: 0;
                padding: 0;
                overflow-x: hidden;
                height: 100%;
                max-height: 100%;
            }
            #react-entry-point {
                height: 100%;
            }
        </style>
    </head>
    <body>
        {%app_entry%}
        <footer>
            {%config%}
            {%scripts%}
            {%renderer%}
        </footer>
    </body>
</html>
'''

        controls = [
            html.Label('Update Speed (ms)'),
            dcc.Slider(
                id='update-speed',
                min=8,
                max=13,
                step=0.5,
                value=10,
                marks={i: {'label': f'{2**i}'} for i in range(8, 14)},
            ),
            html.Label('Sliding Window (ms)'),
            dcc.Slider(
                id='sliding-window',
                min=8,
                max=13,
                step=1,
                value=10,
                marks={i: {'label': f'{2**i}'} for i in range(8, 14)},
            ),
            dcc.Checklist(
                id='bins-checkbox',
                options=[
                    {
                        'label': 'Time-of-arrival bins (WARNING: Clears the history!)',
                        'value': 'confirmed',
                    }
                ],
                value=[],
                style={'margin': '10px 0'},
            ),
            dcc.Slider(
                id='num-points',
                min=10,
                max=1000,
                step=10,
                value=100,
                marks={i: str(i) for i in range(0, 1001, 100)},
                disabled=True,
            ),
            html.Label('ROI X-axis Center (%)'),
            dcc.Slider(
                id='roi-x-center',
                min=0,
                max=100,
                step=1,
                value=50,
                marks={i: str(i) for i in range(0, 101, 20)},
            ),
            html.Label('ROI X-axis Width (%)'),
            dcc.Slider(
                id='roi-x-delta',
                min=0,
                max=10,
                step=1,
                value=5,
                marks={i: str(i) for i in range(0, 11, 1)},
            ),
            html.Label('ROI Y-axis Center (%)'),
            dcc.Slider(
                id='roi-y-center',
                min=0,
                max=100,
                step=1,
                value=50,
                marks={i: str(i) for i in range(0, 101, 20)},
            ),
            html.Label('ROI Y-axis Width (%)'),
            dcc.Slider(
                id='roi-y-delta',
                min=0,
                max=10,
                step=1,
                value=5,
                marks={i: str(i) for i in range(0, 11, 1)},
            ),
            dcc.Checklist(
                id='toa-checkbox',
                options=[
                    {'label': 'Filter by time-of-arrival (μs)', 'value': 'enabled'}
                ],
                value=[],
                style={'margin': '10px 0'},
            ),
            html.Label('Time-of-arrival center (μs)'),
            dcc.Slider(
                id='toa-center',
                min=0,
                max=71_000,
                step=100,
                value=35_500,
                marks={i: str(i) for i in range(0, 71_001, 10_000)},
            ),
            html.Label('Time-of-arrival width (μs)'),
            dcc.Slider(
                id='toa-delta',
                min=0,
                max=5_000,
                step=100,
                value=5_000,
                marks={i: str(i) for i in range(0, 5_001, 1000)},
            ),
            dcc.Checklist(
                id='use-weights-checkbox',
                options=[{'label': 'Use weights', 'value': 'enabled'}],
                value=['enabled'],
                style={'margin': '10px 0'},
            ),
            html.Button('Clear', id='clear-button', n_clicks=0),
        ]
        self._app.layout = html.Div(
            [
                html.Div(
                    controls,
                    style={
                        'width': '300px',
                        'position': 'fixed',
                        'top': '0',
                        'left': '0',
                        'bottom': '0',
                        'padding': '10px',
                        'overflowY': 'auto',
                        'backgroundColor': '#f8f9fa',
                        'borderRight': '1px solid #dee2e6',
                        'zIndex': '1000',
                    },
                ),
                html.Div(
                    id='plots-container',
                    style={
                        'marginLeft': '320px',
                        'padding': '10px 10px 0 10px',  # Remove bottom padding
                        'height': '100vh',
                        'overflowY': 'auto',
                        'boxSizing': 'border-box',
                    },
                ),
                dcc.Interval(id='interval-component', interval=200, n_intervals=0),
            ],
            style={
                'height': '100vh',
                'width': '100%',
                'margin': '0',
                'padding': '0',
                'overflow': 'hidden',  # Hide both x and y overflow
                'boxSizing': 'border-box',
                'display': 'block',  # Ensure block display
            },
        )

    def _toggle_slider(self, checkbox_value):
        return len(checkbox_value) == 0

    def _setup_callbacks(self) -> None:
        self._app.callback(
            Output('num-points', 'disabled'), Input('bins-checkbox', 'value')
        )(self._toggle_slider)

        self._app.callback(
            Output('plots-container', 'children'),
            Input('interval-component', 'n_intervals'),
        )(self.update_plots)

        self._app.callback(
            Output('interval-component', 'interval'),
            Input('update-speed', 'value'),
            Input('sliding-window', 'value'),
        )(self.update_timing_settings)

        self._app.callback(Output('num-points', 'value'), Input('num-points', 'value'))(
            self.update_num_points
        )

        self._app.callback(
            Output('clear-button', 'n_clicks'), Input('clear-button', 'n_clicks')
        )(self.clear_data)

        self._app.callback(
            Output('roi-x-center', 'value'),
            Output('roi-x-delta', 'value'),
            Output('roi-y-center', 'value'),
            Output('roi-y-delta', 'value'),
            Input('roi-x-center', 'value'),
            Input('roi-x-delta', 'value'),
            Input('roi-y-center', 'value'),
            Input('roi-y-delta', 'value'),
        )(self.update_roi)

        self._app.callback(
            [Output('toa-center', 'disabled'), Output('toa-delta', 'disabled')],
            Input('toa-checkbox', 'value'),
        )(lambda value: [len(value) == 0, len(value) == 0])

        self._app.callback(
            Output('toa-center', 'value'),
            Output('toa-delta', 'value'),
            Input('toa-center', 'value'),
            Input('toa-delta', 'value'),
            Input('toa-checkbox', 'value'),
        )(self.update_toa_range)

        self._app.callback(
            Output('use-weights-checkbox', 'value'),
            Input('use-weights-checkbox', 'value'),
        )(self.update_use_weights)

    def update_roi(self, x_center, x_delta, y_center, y_delta):
        x_min = max(0, x_center - x_delta)
        x_max = min(100, x_center + x_delta)
        y_min = max(0, y_center - y_delta)
        y_max = min(100, y_center + y_delta)

        roi = models.ROIRectangle(
            x=models.ROIAxisRange(low=x_min / 100, high=x_max / 100),
            y=models.ROIAxisRange(low=y_min / 100, high=y_max / 100),
        )
        self._config_service.update_config('roi_rectangle', roi.model_dump())

        # Update ROI rectangles in all 2D plots
        for fig in self._plots.values():
            if hasattr(fig.data[0], 'z'):  # Check if it's a 2D plot
                x_range = [fig.data[0].x[0], fig.data[0].x[-1]]
                y_range = [fig.data[0].y[0], fig.data[0].y[-1]]
                x_min_plot = x_range[0] + (x_range[1] - x_range[0]) * x_min / 100
                x_max_plot = x_range[0] + (x_range[1] - x_range[0]) * x_max / 100
                y_min_plot = y_range[0] + (y_range[1] - y_range[0]) * y_min / 100
                y_max_plot = y_range[0] + (y_range[1] - y_range[0]) * y_max / 100

                fig.update_shapes(
                    {
                        'x0': x_min_plot,
                        'x1': x_max_plot,
                        'y0': y_min_plot,
                        'y1': y_max_plot,
                        'visible': True,
                    }
                )

        return x_center, x_delta, y_center, y_delta

    def update_toa_range(self, center, delta, toa_enabled):
        low = center - delta / 2
        high = center + delta / 2
        model = models.TOARange(
            enabled=len(toa_enabled) > 0, low=low, high=high, unit='us'
        )
        self._config_service.update_config('toa_range', model.model_dump())
        return center, delta

    def update_use_weights(self, value: list[str]) -> list[str]:
        model = models.PixelWeighting(enabled=len(value) > 0)
        self._config_service.update_config('pixel_weighting', model.model_dump())
        return value

    @staticmethod
    def create_monitor_plot(key: str, data: sc.DataArray) -> go.Figure:
        fig = go.Figure()
        fig.add_scatter(x=[], y=[], mode='lines', line_width=2)
        dim = data.dim
        fig.update_layout(
            title=key,
            width=500,
            height=400,
            xaxis_title=f'{dim} [{data.coords[dim].unit}]',
            yaxis_title=f'[{data.unit}]',
            uirevision=key,
        )
        return fig

    @staticmethod
    def create_detector_plot(key: str, data: sc.DataArray) -> go.Figure:
        if len(data.dims) == 1:
            return DashboardApp.create_monitor_plot(key, data)

        fig = go.Figure()
        y_dim, x_dim = data.dims
        fig.add_heatmap(
            z=[[]],
            x=[],  # Will be filled with coordinate values
            y=[],  # Will be filled with coordinate values
            colorscale='Viridis',
        )
        # Add ROI rectangle (initially hidden)
        if not key.startswith('reduced'):  # ROI selection only for raw detector plots
            fig.add_shape(
                type="rect",
                x0=0,
                y0=0,
                x1=1,
                y1=1,
                line={'color': 'red', 'width': 2},
                fillcolor="red",
                opacity=0.2,
                visible=False,
                name="ROI",
            )

        def maybe_unit(dim: str) -> str:
            unit = data.coords[dim].unit
            return f' [{unit}]' if unit is not None else ''

        size = 800
        opts = {
            'title': key,
            'xaxis_title': f'{x_dim}{maybe_unit(x_dim)}',
            'yaxis_title': f'{y_dim}{maybe_unit(y_dim)}',
            'uirevision': key,
            'showlegend': False,
        }
        y_size, x_size = data.shape
        if data.coords[x_dim].unit is not None and (
            maybe_unit(y_dim) == maybe_unit(x_dim)
        ):
            if y_size < x_size:
                fig.update_layout(width=size, **opts)
                fig.update_yaxes(scaleanchor="x", scaleratio=1, constrain="domain")
                fig.update_xaxes(constrain="domain")
            else:
                fig.update_layout(height=size, **opts)
                fig.update_xaxes(scaleanchor="y", scaleratio=1, constrain="domain")
                fig.update_yaxes(constrain="domain")
        else:
            # Set size based on pixel count
            long = max(y_size, x_size)
            short = min(y_size, x_size)
            ratio = long / short
            max_size = 900
            if ratio > 3:
                if y_size < x_size:
                    fig.update_layout(width=max_size, height=max_size // 3, **opts)
                else:
                    fig.update_layout(width=max_size // 3, height=max_size, **opts)
            else:
                scale = max_size / long
                fig.update_layout(width=x_size * scale, height=y_size * scale, **opts)
        return fig

    def update_plots(self, n: int | None):
        if n is None:
            raise PreventUpdate

        try:
            messages = self._source.get_messages()
            num = len(messages)
            messages = compact_messages(messages)
            self._logger.info(
                "Got %d messages, showing most recent %d", num, len(messages)
            )
            for msg in messages:
                orig_source_name, suffix = msg.key.source_name.split('/', maxsplit=1)
                key = f'Source name: {orig_source_name}<br>{suffix}'
                data = msg.value
                for dim in data.dims:
                    if dim not in data.coords:
                        data.coords[dim] = sc.arange(dim, data.sizes[dim], unit=None)
                if key not in self._plots:
                    self._plots[key] = self.create_detector_plot(key, data)
                fig = self._plots[key]
                if len(data.dims) == 1:
                    fig.data[0].x = data.coords[data.dim].values
                    fig.data[0].y = data.values
                else:  # 2D
                    y_dim, x_dim = data.dims
                    fig.data[0].x = data.coords[x_dim].values
                    fig.data[0].y = data.coords[y_dim].values
                    fig.data[0].z = data.values

        except Exception as e:
            self._logger.exception("Error in update_plots: %s", e)
            raise PreventUpdate from None

<<<<<<< HEAD
        graphs = [dcc.Graph(figure=fig) for fig in self._plots.values()]
        return [html.Div(graphs, style={'display': 'flex', 'flexWrap': 'wrap'})]
=======
        monitor_graphs = [dcc.Graph(figure=fig) for fig in self._monitor_plots.values()]
        detector_graphs = [
            dcc.Graph(figure=fig) for fig in self._detector_plots.values()
        ]

        return [
            html.Div(
                monitor_graphs,
                style={'display': 'flex', 'flexWrap': 'wrap', 'gap': '10px'},
            ),
            html.Div(
                detector_graphs,
                style={
                    'display': 'flex',
                    'flexWrap': 'wrap',
                    'gap': '10px',
                    'paddingBottom': '20px',
                },
            ),
        ]
>>>>>>> 8e617728

    def update_timing_settings(self, update_speed: float, window_size: float) -> float:
        update_every = models.UpdateEvery(value=2**update_speed, unit='ms')
        self._config_service.update_config('update_every', update_every.model_dump())
        sliding = models.SlidingWindow(value=2**window_size, unit='ms')
        self._config_service.update_config('sliding_window', sliding.model_dump())
        return 2**update_speed

    def update_num_points(self, value: int) -> int:
        self._config_service.update_config('time_of_arrival_bins', value)
        return value

    def clear_data(self, n_clicks: int | None) -> int:
        if n_clicks is None or n_clicks == 0:
            raise PreventUpdate
        model = models.StartTime(value=int(time.time_ns()), unit='ns')
        self._config_service.update_config('start_time', model.model_dump())
        return 0

    def _start_impl(self) -> None:
        self._config_service_thread.start()

    def run_forever(self) -> None:
        """Only for development purposes."""
        self._app.run(debug=self._debug)

    def _stop_impl(self) -> None:
        """Clean shutdown of all components."""
        self._config_service.stop()
        self._config_service_thread.join()
        self._source.close()
        self._exit_stack.__exit__(None, None, None)


def setup_arg_parser() -> argparse.ArgumentParser:
    parser = Service.setup_arg_parser(description='Beamlime Dashboard')
    parser.add_argument('--debug', action='store_true', help='Enable debug mode')
    return parser


def main() -> None:
    parser = setup_arg_parser()
    app = DashboardApp(**vars(parser.parse_args()))
    app.start(blocking=True)


if __name__ == '__main__':
    main()<|MERGE_RESOLUTION|>--- conflicted
+++ resolved
@@ -502,31 +502,8 @@
             self._logger.exception("Error in update_plots: %s", e)
             raise PreventUpdate from None
 
-<<<<<<< HEAD
         graphs = [dcc.Graph(figure=fig) for fig in self._plots.values()]
         return [html.Div(graphs, style={'display': 'flex', 'flexWrap': 'wrap'})]
-=======
-        monitor_graphs = [dcc.Graph(figure=fig) for fig in self._monitor_plots.values()]
-        detector_graphs = [
-            dcc.Graph(figure=fig) for fig in self._detector_plots.values()
-        ]
-
-        return [
-            html.Div(
-                monitor_graphs,
-                style={'display': 'flex', 'flexWrap': 'wrap', 'gap': '10px'},
-            ),
-            html.Div(
-                detector_graphs,
-                style={
-                    'display': 'flex',
-                    'flexWrap': 'wrap',
-                    'gap': '10px',
-                    'paddingBottom': '20px',
-                },
-            ),
-        ]
->>>>>>> 8e617728
 
     def update_timing_settings(self, update_speed: float, window_size: float) -> float:
         update_every = models.UpdateEvery(value=2**update_speed, unit='ms')
