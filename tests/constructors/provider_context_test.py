--- conflicted
+++ resolved
@@ -83,20 +83,6 @@
     ...
 
 
-<<<<<<< HEAD
-    from .preset_binder import Joke
-
-    class BinaryJoke(str):
-        ...
-
-    def how_many_problems_i_have() -> Joke:
-        return Joke("0b1100011")
-
-    with context_binder(TestBinder) as _:
-        with pytest.raises(MismatchingProductTypeError):
-            with temporary_provider(BinaryJoke, how_many_problems_i_have):
-                ...
-=======
 def how_many_problems_i_hex() -> BinaryJoke:
     return BinaryJoke("0x63")
 
@@ -106,5 +92,4 @@
 
     with pytest.raises(MismatchingProductTypeError):
         with test_factory.temporary_provider(HexJoke, how_many_problems_i_hex):
-            ...
->>>>>>> fcdd392d
+            ...