# SPDX-License-Identifier: BSD-3-Clause
# Copyright (c) 2025 Scipp contributors (https://github.com/scipp)
"""Reusable dashboard backend for integration testing without GUI components."""

import logging
from contextlib import ExitStack
from types import TracebackType

from ess.livedata.dashboard.dashboard_services import DashboardServices
from ess.livedata.dashboard.kafka_transport import DashboardKafkaTransport


class DashboardBackend:
    """
    Reusable dashboard backend for integration tests (no GUI).

    This class provides access to all dashboard services without the Panel/GUI
    components. It's designed to be used in integration tests as a context manager.

    The backend has ExitStack lifecycle managed by start() and stop(). Due to the
    asymmetric lifecycle (__init__ enters ExitStack, stop() exits it), backend
    instances cannot be restarted after stop() is called. Services are only
    available between start() and stop().

    Parameters
    ----------
    instrument:
        Instrument name (e.g., 'dummy', 'dream', 'bifrost')
    dev:
        Use dev mode with simplified topic structure
    log_level:
        Logging level

    Notes
    -----
    Backend instances are single-use: once stop() is called, the backend and its
    resources are cleaned up and cannot be restarted.
    """

    def __init__(
        self,
        *,
        instrument: str = 'dummy',
        dev: bool = True,
        log_level: int | str = logging.INFO,
    ):
        self._instrument = instrument
        self._dev = dev
        self._logger = logging.getLogger(f'{instrument}_dashboard_backend')
        self._logger.setLevel(log_level)

        self._started = False
        self._stopped = False

        self._exit_stack = ExitStack()
        self._exit_stack.__enter__()

        # Create Kafka transport for integration tests
        transport = DashboardKafkaTransport(
            instrument=instrument, dev=dev, logger=self._logger
        )

        # Setup all dashboard services (no GUI components)
        self._services = DashboardServices(
            instrument=instrument,
            dev=dev,
            exit_stack=self._exit_stack,
            logger=self._logger,
            pipe_factory=lambda data: None,  # No-op for tests
            transport=transport,
        )

        self._logger.info("DashboardBackend initialized for %s", instrument)

    def _check_available(self) -> None:
        """Check that services are available for use."""
        if self._stopped:
            raise RuntimeError(
                "Backend has been stopped and cannot be reused. "
                "Create a new DashboardBackend instance instead."
            )
        if not self._started:
            raise RuntimeError(
                "Backend has not been started. "
                "Call start() or use as a context manager (with statement)."
            )

    # Expose services as properties for easy access in tests
    @property
    def command_service(self):
        self._check_available()
        return self._services.command_service

    @property
    def workflow_config_service(self):
        self._check_available()
        return self._services.workflow_config_service

    @property
    def data_service(self):
        self._check_available()
        return self._services.data_service

    @property
    def stream_manager(self):
        self._check_available()
        return self._services.stream_manager

    @property
    def job_service(self):
        self._check_available()
        return self._services.job_service

    @property
    def job_controller(self):
        self._check_available()
        return self._services.job_controller

    @property
    def plotting_controller(self):
        self._check_available()
        return self._services.plotting_controller

    @property
    def orchestrator(self):
        self._check_available()
        return self._services.orchestrator

    @property
    def correlation_controller(self):
        self._check_available()
        return self._services.correlation_controller

    @property
    def workflow_controller(self):
        self._check_available()
        return self._services.workflow_controller

    def start(self) -> None:
        """Start the background message source."""
<<<<<<< HEAD
        self._services.start()
=======
        if self._stopped:
            raise RuntimeError(
                "Backend has been stopped and cannot be restarted. "
                "Create a new DashboardBackend instance instead."
            )
        if self._started:
            raise RuntimeError("Backend has already been started")
        self._services.background_source.start()
        self._started = True
>>>>>>> 8059b0df
        self._logger.info("DashboardBackend started")

    def update(self) -> None:
        """Process one batch of messages from Kafka."""
        self._check_available()
        self._services.orchestrator.update()

    def stop(self) -> None:
        """Stop the background message source and clean up resources."""
<<<<<<< HEAD
        self._services.stop()
=======
        if self._stopped:
            return  # Already stopped, no-op
        self._services.background_source.stop()
>>>>>>> 8059b0df
        self._exit_stack.__exit__(None, None, None)
        self._stopped = True
        self._logger.info("DashboardBackend stopped")

    def __enter__(self) -> 'DashboardBackend':
        """Enter context manager."""
        self.start()
        return self

    def __exit__(
        self,
        exc_type: type[BaseException] | None,
        exc_val: BaseException | None,
        exc_tb: TracebackType | None,
    ) -> None:
        """Exit context manager."""
        self.stop()<|MERGE_RESOLUTION|>--- conflicted
+++ resolved
@@ -138,9 +138,6 @@
 
     def start(self) -> None:
         """Start the background message source."""
-<<<<<<< HEAD
-        self._services.start()
-=======
         if self._stopped:
             raise RuntimeError(
                 "Backend has been stopped and cannot be restarted. "
@@ -148,9 +145,8 @@
             )
         if self._started:
             raise RuntimeError("Backend has already been started")
-        self._services.background_source.start()
+        self._services.start()
         self._started = True
->>>>>>> 8059b0df
         self._logger.info("DashboardBackend started")
 
     def update(self) -> None:
@@ -160,13 +156,9 @@
 
     def stop(self) -> None:
         """Stop the background message source and clean up resources."""
-<<<<<<< HEAD
-        self._services.stop()
-=======
         if self._stopped:
             return  # Already stopped, no-op
-        self._services.background_source.stop()
->>>>>>> 8059b0df
+        self._services.stop()
         self._exit_stack.__exit__(None, None, None)
         self._stopped = True
         self._logger.info("DashboardBackend stopped")
