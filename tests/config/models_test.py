# SPDX-License-Identifier: BSD-3-Clause
# Copyright (c) 2025 Scipp contributors (https://github.com/scipp)
import numpy as np
import pytest
import scipp as sc
from pydantic import ValidationError

from ess.livedata.config import models


def test_weighting_method_values():
    assert models.WeightingMethod.PIXEL_NUMBER == "pixel_number"


def test_pixel_weighting_defaults():
    weight = models.PixelWeighting()
    assert not weight.enabled
    assert weight.method == models.WeightingMethod.PIXEL_NUMBER


def test_pixel_weighting_custom():
    weight = models.PixelWeighting(enabled=True)
    assert weight.enabled


def test_pixel_weighting_invalid_method():
    with pytest.raises(ValidationError):
        models.PixelWeighting(method="invalid")


def test_update_every_defaults():
    model = models.UpdateEvery()
    assert model.value == 1.0
    assert model.unit == "s"


@pytest.mark.parametrize(
    ("value", "unit", "expected_ns"),
    [
        (1, "ns", 1),
        (1, "us", 1000),
        (1, "ms", 1_000_000),
        (1, "s", 1_000_000_000),
    ],
)
def test_time_model_conversions(value, unit, expected_ns):
    model = models.TimeModel(value=value, unit=unit)
    assert model.value_ns == expected_ns


def test_update_every_validation():
    with pytest.raises(ValidationError):
        models.UpdateEvery(value=0.05)  # Below minimum of 0.1


class TestConfigKey:
    def test_defaults(self):
        key = models.ConfigKey(key="test_key")
        assert key.source_name is None
        assert key.service_name is None
        assert key.key == "test_key"

    def test_custom_values(self):
        key = models.ConfigKey(
            source_name="source1", service_name="service1", key="test_key"
        )
        assert key.source_name == "source1"
        assert key.service_name == "service1"
        assert key.key == "test_key"

    def test_str_all_values(self):
        key = models.ConfigKey(
            source_name="source1", service_name="service1", key="test_key"
        )
        assert str(key) == "source1/service1/test_key"

    def test_str_with_wildcards(self):
        key1 = models.ConfigKey(
            source_name=None, service_name="service1", key="test_key"
        )
        assert str(key1) == "*/service1/test_key"

        key2 = models.ConfigKey(
            source_name="source1", service_name=None, key="test_key"
        )
        assert str(key2) == "source1/*/test_key"

        key3 = models.ConfigKey(source_name=None, service_name=None, key="test_key")
        assert str(key3) == "*/*/test_key"

    def test_from_string_all_values(self):
        key = models.ConfigKey.from_string("source1/service1/test_key")
        assert key.source_name == "source1"
        assert key.service_name == "service1"
        assert key.key == "test_key"

    def test_from_string_with_wildcards(self):
        key1 = models.ConfigKey.from_string("*/service1/test_key")
        assert key1.source_name is None
        assert key1.service_name == "service1"
        assert key1.key == "test_key"

        key2 = models.ConfigKey.from_string("source1/*/test_key")
        assert key2.source_name == "source1"
        assert key2.service_name is None
        assert key2.key == "test_key"

        key3 = models.ConfigKey.from_string("*/*/test_key")
        assert key3.source_name is None
        assert key3.service_name is None
        assert key3.key == "test_key"

    def test_from_string_invalid_format(self):
        with pytest.raises(ValueError, match="Invalid key format"):
            models.ConfigKey.from_string("invalid_key")

        with pytest.raises(ValueError, match="Invalid key format"):
            models.ConfigKey.from_string("source1/service1")

        with pytest.raises(ValueError, match="Invalid key format"):
            models.ConfigKey.from_string("source1/service1/key1/extra")

    def test_roundtrip_conversion(self):
        original = models.ConfigKey(
            source_name="source1", service_name="service1", key="test_key"
        )
        string_repr = str(original)
        parsed = models.ConfigKey.from_string(string_repr)
        assert parsed.source_name == original.source_name
        assert parsed.service_name == original.service_name
        assert parsed.key == original.key

        # With wildcards
        original = models.ConfigKey(source_name=None, service_name=None, key="test_key")
        string_repr = str(original)
        parsed = models.ConfigKey.from_string(string_repr)
        assert parsed.source_name is None
        assert parsed.service_name is None
        assert parsed.key == original.key

<<<<<<< HEAD

class TestInterval:
    def test_creation(self):
        interval = models.Interval(min=10.0, max=20.0, unit='mm')
        assert interval.min == 10.0
        assert interval.max == 20.0
        assert interval.unit == 'mm'

    def test_validation_bounds(self):
        with pytest.raises(ValidationError, match="min .* must be < max"):
            models.Interval(min=20.0, max=10.0, unit='mm')

    def test_to_bounds_with_unit(self):
        interval = models.Interval(min=10.0, max=20.0, unit='mm')
        bounds = interval.to_bounds()
        assert len(bounds) == 2
        assert isinstance(bounds[0], sc.Variable)
        assert isinstance(bounds[1], sc.Variable)
        assert bounds[0].value == 10.0
        assert bounds[1].value == 20.0
        assert str(bounds[0].unit) == 'mm'
        assert str(bounds[1].unit) == 'mm'

    def test_to_bounds_without_unit(self):
        interval = models.Interval(min=1.0, max=5.0, unit=None)
        bounds = interval.to_bounds()
        assert bounds == (1, 5)
        assert isinstance(bounds[0], int)
        assert isinstance(bounds[1], int)

    def test_default_unit_is_none(self):
        interval = models.Interval(min=1.0, max=5.0)
        assert interval.unit is None


class TestRectangleROI:
    def test_creation(self):
        roi = models.RectangleROI(
            x=models.Interval(min=10.0, max=20.0, unit='mm'),
            y=models.Interval(min=5.0, max=15.0, unit='mm'),
        )
        assert roi.x.min == 10.0
        assert roi.x.max == 20.0
        assert roi.y.min == 5.0
        assert roi.y.max == 15.0
        assert roi.x.unit == 'mm'
        assert roi.y.unit == 'mm'

    def test_validation_x_bounds(self):
        with pytest.raises(ValidationError, match="min .* must be < max"):
            models.RectangleROI(
                x=models.Interval(min=20.0, max=10.0, unit='mm'),
                y=models.Interval(min=5.0, max=15.0, unit='mm'),
            )

    def test_validation_y_bounds(self):
        with pytest.raises(ValidationError, match="min .* must be < max"):
            models.RectangleROI(
                x=models.Interval(min=10.0, max=20.0, unit='mm'),
                y=models.Interval(min=15.0, max=5.0, unit='mm'),
            )

    def test_to_data_array(self):
        roi = models.RectangleROI(
            x=models.Interval(min=10.0, max=20.0, unit='mm'),
            y=models.Interval(min=5.0, max=15.0, unit='mm'),
        )
        da = roi.to_data_array()

        assert da.name == models.ROIType.RECTANGLE
        assert list(da.dims) == ['bounds']
        assert da.shape == (2,)
        assert 'x' in da.coords
        assert 'y' in da.coords
        np.testing.assert_array_equal(da.coords['x'].values, [10.0, 20.0])
        np.testing.assert_array_equal(da.coords['y'].values, [5.0, 15.0])
        assert str(da.coords['x'].unit) == 'mm'
        assert str(da.coords['y'].unit) == 'mm'

    def test_from_data_array(self):
        # Create a DataArray
        data = sc.array(dims=['bounds'], values=[1, 1], dtype='int32', unit='')
        coords = {
            'x': sc.array(dims=['bounds'], values=[10.0, 20.0], unit='mm'),
            'y': sc.array(dims=['bounds'], values=[5.0, 15.0], unit='mm'),
        }
        da = sc.DataArray(data, coords=coords, name=models.ROIType.RECTANGLE)

        # Convert back to ROI
        roi = models.ROI.from_data_array(da)

        assert isinstance(roi, models.RectangleROI)
        assert roi.x.min == 10.0
        assert roi.x.max == 20.0
        assert roi.y.min == 5.0
        assert roi.y.max == 15.0
        assert roi.x.unit == 'mm'
        assert roi.y.unit == 'mm'

    def test_roundtrip_conversion(self):
        original = models.RectangleROI(
            x=models.Interval(min=10.0, max=20.0, unit='mm'),
            y=models.Interval(min=5.0, max=15.0, unit='mm'),
        )
        da = original.to_data_array()
        restored = models.ROI.from_data_array(da)
        assert original == restored

    def test_different_units(self):
        roi = models.RectangleROI(
            x=models.Interval(min=10.0, max=20.0, unit='mm'),
            y=models.Interval(min=5.0, max=15.0, unit='m'),
        )
        da = roi.to_data_array()
        restored = models.ROI.from_data_array(da)
        assert restored.x.unit == 'mm'
        assert restored.y.unit == 'm'

    def test_none_units_with_float_values(self):
        # None units allow floats for sub-pixel precision
        roi = models.RectangleROI(
            x=models.Interval(min=10.5, max=20.5, unit=None),
            y=models.Interval(min=5.0, max=15.0, unit=None),
        )
        assert roi.x.unit is None
        assert roi.y.unit is None
        assert roi.x.min == 10.5
        assert roi.x.max == 20.5

    def test_none_units_roundtrip(self):
        original = models.RectangleROI(
            x=models.Interval(min=10.0, max=20.0, unit=None),
            y=models.Interval(min=5.0, max=15.0, unit=None),
        )
        da = original.to_data_array()

        # Check that coordinates have None unit
        assert da.coords['x'].unit is None
        assert da.coords['y'].unit is None

        # Roundtrip conversion
        restored = models.ROI.from_data_array(da)
        assert restored.x.unit is None
        assert restored.y.unit is None
        assert original == restored

    def test_mixed_units(self):
        # One dimension with unit, one without
        roi = models.RectangleROI(
            x=models.Interval(min=10.0, max=20.0, unit='mm'),
            y=models.Interval(min=5.0, max=15.0, unit=None),
        )
        da = roi.to_data_array()
        restored = models.ROI.from_data_array(da)
        assert restored.x.unit == 'mm'
        assert restored.y.unit is None

    def test_get_bounds_with_units(self):
        roi = models.RectangleROI(
            x=models.Interval(min=10.0, max=20.0, unit='mm'),
            y=models.Interval(min=5.0, max=15.0, unit='mm'),
        )
        bounds = roi.get_bounds(x_dim='x', y_dim='y')
        assert 'x' in bounds
        assert 'y' in bounds
        assert isinstance(bounds['x'][0], sc.Variable)
        assert isinstance(bounds['y'][0], sc.Variable)

    def test_get_bounds_without_units(self):
        roi = models.RectangleROI(
            x=models.Interval(min=1.0, max=3.0, unit=None),
            y=models.Interval(min=2.0, max=4.0, unit=None),
        )
        bounds = roi.get_bounds(x_dim='x', y_dim='y')
        assert bounds['x'] == (1, 3)
        assert bounds['y'] == (2, 4)


class TestPolygonROI:
    def test_creation(self):
        roi = models.PolygonROI(
            x=[0.0, 10.0, 5.0], y=[0.0, 0.0, 10.0], x_unit='mm', y_unit='mm'
        )
        assert roi.x == [0.0, 10.0, 5.0]
        assert roi.y == [0.0, 0.0, 10.0]
        assert roi.x_unit == 'mm'
        assert roi.y_unit == 'mm'

    def test_validation_length_mismatch(self):
        with pytest.raises(ValidationError, match="x and y must have the same length"):
            models.PolygonROI(x=[0.0, 10.0], y=[0.0], x_unit='mm', y_unit='mm')

    def test_validation_min_vertices(self):
        with pytest.raises(
            ValidationError, match="Polygon must have at least 3 vertices"
        ):
            models.PolygonROI(x=[0.0, 10.0], y=[0.0, 0.0], x_unit='mm', y_unit='mm')

    def test_to_data_array(self):
        roi = models.PolygonROI(
            x=[0.0, 10.0, 5.0], y=[0.0, 0.0, 10.0], x_unit='mm', y_unit='mm'
        )
        da = roi.to_data_array()

        assert da.name == models.ROIType.POLYGON
        assert list(da.dims) == ['vertex']
        assert da.shape == (3,)
        assert 'x' in da.coords
        assert 'y' in da.coords
        np.testing.assert_array_equal(da.coords['x'].values, [0.0, 10.0, 5.0])
        np.testing.assert_array_equal(da.coords['y'].values, [0.0, 0.0, 10.0])

    def test_from_data_array(self):
        # Create a DataArray
        n = 4
        data = sc.array(dims=['vertex'], values=np.ones(n, dtype=np.int32), unit='')
        coords = {
            'x': sc.array(dims=['vertex'], values=[0.0, 10.0, 10.0, 0.0], unit='mm'),
            'y': sc.array(dims=['vertex'], values=[0.0, 0.0, 10.0, 10.0], unit='mm'),
        }
        da = sc.DataArray(data, coords=coords, name=models.ROIType.POLYGON)

        # Convert back to ROI
        roi = models.ROI.from_data_array(da)

        assert isinstance(roi, models.PolygonROI)
        assert roi.x == [0.0, 10.0, 10.0, 0.0]
        assert roi.y == [0.0, 0.0, 10.0, 10.0]

    def test_roundtrip_conversion(self):
        original = models.PolygonROI(
            x=[0.0, 10.0, 5.0, 2.0], y=[0.0, 0.0, 10.0, 5.0], x_unit='mm', y_unit='mm'
        )
        da = original.to_data_array()
        restored = models.ROI.from_data_array(da)
        assert original == restored

    def test_none_units_with_float_vertices(self):
        # None units allow floats for sub-pixel precision
        roi = models.PolygonROI(
            x=[0.5, 10.5, 5.0], y=[0.0, 0.0, 10.5], x_unit=None, y_unit=None
        )
        assert roi.x_unit is None
        assert roi.y_unit is None
        assert roi.x == [0.5, 10.5, 5.0]
        assert roi.y == [0.0, 0.0, 10.5]

    def test_none_units_roundtrip(self):
        original = models.PolygonROI(
            x=[0.0, 10.0, 5.0, 2.0], y=[0.0, 0.0, 10.0, 5.0], x_unit=None, y_unit=None
        )
        da = original.to_data_array()

        # Check that coordinates have None unit
        assert da.coords['x'].unit is None
        assert da.coords['y'].unit is None

        # Roundtrip conversion
        restored = models.ROI.from_data_array(da)
        assert restored.x_unit is None
        assert restored.y_unit is None
        assert original == restored


class TestEllipseROI:
    def test_creation(self):
        roi = models.EllipseROI(
            center_x=10.0,
            center_y=20.0,
            radius_x=5.0,
            radius_y=3.0,
            rotation=45.0,
            unit='mm',
        )
        assert roi.center_x == 10.0
        assert roi.center_y == 20.0
        assert roi.radius_x == 5.0
        assert roi.radius_y == 3.0
        assert roi.rotation == 45.0
        assert roi.unit == 'mm'

    def test_default_rotation(self):
        roi = models.EllipseROI(
            center_x=10.0, center_y=20.0, radius_x=5.0, radius_y=3.0, unit='mm'
        )
        assert roi.rotation == 0.0

    def test_validation_positive_radii(self):
        with pytest.raises(ValidationError):
            models.EllipseROI(
                center_x=10.0, center_y=20.0, radius_x=0.0, radius_y=3.0, unit='mm'
            )

        with pytest.raises(ValidationError):
            models.EllipseROI(
                center_x=10.0, center_y=20.0, radius_x=5.0, radius_y=-1.0, unit='mm'
            )

    def test_to_data_array(self):
        roi = models.EllipseROI(
            center_x=10.0,
            center_y=20.0,
            radius_x=5.0,
            radius_y=3.0,
            rotation=45.0,
            unit='mm',
        )
        da = roi.to_data_array()

        assert da.name == models.ROIType.ELLIPSE
        assert list(da.dims) == ['dim']
        assert da.shape == (2,)
        assert 'center' in da.coords
        assert 'radius' in da.coords
        assert 'rotation' in da.coords
        np.testing.assert_array_equal(da.coords['center'].values, [10.0, 20.0])
        np.testing.assert_array_equal(da.coords['radius'].values, [5.0, 3.0])
        assert da.coords['rotation'].value == 45.0
        assert str(da.coords['rotation'].unit) == 'deg'

    def test_from_data_array(self):
        # Create a DataArray
        data = sc.array(dims=['dim'], values=[1, 1], dtype='int32', unit='')
        coords = {
            'center': sc.array(dims=['dim'], values=[10.0, 20.0], unit='mm'),
            'radius': sc.array(dims=['dim'], values=[5.0, 3.0], unit='mm'),
        }
        da = sc.DataArray(data, coords=coords, name=models.ROIType.ELLIPSE)
        da.coords['rotation'] = sc.scalar(45.0, unit='deg')

        # Convert back to ROI
        roi = models.ROI.from_data_array(da)

        assert isinstance(roi, models.EllipseROI)
        assert roi.center_x == 10.0
        assert roi.center_y == 20.0
        assert roi.radius_x == 5.0
        assert roi.radius_y == 3.0
        assert roi.rotation == 45.0
        assert roi.unit == 'mm'

    def test_from_data_array_no_rotation(self):
        # Create a DataArray without rotation coordinate
        data = sc.array(dims=['dim'], values=[1, 1], dtype='int32', unit='')
        coords = {
            'center': sc.array(dims=['dim'], values=[10.0, 20.0], unit='mm'),
            'radius': sc.array(dims=['dim'], values=[5.0, 3.0], unit='mm'),
        }
        da = sc.DataArray(data, coords=coords, name=models.ROIType.ELLIPSE)

        # Convert back to ROI - should default to 0.0 rotation
        roi = models.ROI.from_data_array(da)
        assert roi.rotation == 0.0

    def test_roundtrip_conversion(self):
        original = models.EllipseROI(
            center_x=10.0,
            center_y=20.0,
            radius_x=5.0,
            radius_y=3.0,
            rotation=45.0,
            unit='mm',
        )
        da = original.to_data_array()
        restored = models.ROI.from_data_array(da)
        assert original == restored

    def test_none_unit_with_float_values(self):
        # None unit allows floats for sub-pixel precision
        roi = models.EllipseROI(
            center_x=10.5,
            center_y=20.5,
            radius_x=5.5,
            radius_y=3.5,
            rotation=45.0,
            unit=None,
        )
        assert roi.unit is None
        assert roi.center_x == 10.5
        assert roi.center_y == 20.5
        assert roi.radius_x == 5.5
        assert roi.radius_y == 3.5

    def test_none_unit_roundtrip(self):
        original = models.EllipseROI(
            center_x=10.0,
            center_y=20.0,
            radius_x=5.0,
            radius_y=3.0,
            rotation=45.0,
            unit=None,
        )
        da = original.to_data_array()

        # Check that coordinates have None unit
        assert da.coords['center'].unit is None
        assert da.coords['radius'].unit is None

        # Roundtrip conversion
        restored = models.ROI.from_data_array(da)
        assert restored.unit is None
        assert original == restored


class TestROIDispatch:
    def test_from_data_array_missing_name(self):
        data = sc.array(dims=['bounds'], values=[1, 1], dtype='int32', unit='')
        coords = {
            'x': sc.array(dims=['bounds'], values=[10.0, 20.0], unit='mm'),
            'y': sc.array(dims=['bounds'], values=[5.0, 15.0], unit='mm'),
        }
        da = sc.DataArray(data, coords=coords)  # No name

        with pytest.raises(ValueError, match="DataArray missing name"):
            models.ROI.from_data_array(da)

    def test_from_data_array_unknown_type(self):
        data = sc.array(dims=['bounds'], values=[1, 1], dtype='int32', unit='')
        coords = {
            'x': sc.array(dims=['bounds'], values=[10.0, 20.0], unit='mm'),
            'y': sc.array(dims=['bounds'], values=[5.0, 15.0], unit='mm'),
        }
        da = sc.DataArray(data, coords=coords, name='unknown_type')

        with pytest.raises(ValueError, match="Unknown ROI type: unknown_type"):
            models.ROI.from_data_array(da)


class TestMultipleRectangleROI:
    """Test serialization of multiple rectangles into single DataArray."""

    def test_concatenate_multiple_rectangles(self):
        """Multiple rectangles should be concatenated along bounds dimension."""
        rois = {
            0: models.RectangleROI(
                x=models.Interval(min=10.0, max=20.0, unit='mm'),
                y=models.Interval(min=30.0, max=40.0, unit='mm'),
            ),
            1: models.RectangleROI(
                x=models.Interval(min=50.0, max=60.0, unit='mm'),
                y=models.Interval(min=70.0, max=80.0, unit='mm'),
            ),
            2: models.RectangleROI(
                x=models.Interval(min=100.0, max=110.0, unit='mm'),
                y=models.Interval(min=120.0, max=130.0, unit='mm'),
            ),
        }

        da = models.RectangleROI.to_concatenated_data_array(rois)

        # Should have bounds dimension with 6 elements (3 ROIs x 2 bounds each)
        assert list(da.dims) == ['bounds']
        assert da.shape == (6,)

        # Should have roi_index coordinate mapping bounds to ROIs
        assert 'roi_index' in da.coords
        np.testing.assert_array_equal(da.coords['roi_index'].values, [0, 0, 1, 1, 2, 2])

        # x and y coordinates should be concatenated
        np.testing.assert_array_equal(
            da.coords['x'].values, [10.0, 20.0, 50.0, 60.0, 100.0, 110.0]
        )
        np.testing.assert_array_equal(
            da.coords['y'].values, [30.0, 40.0, 70.0, 80.0, 120.0, 130.0]
        )

        # Name should indicate collection
        assert da.name == 'rectangles'

    def test_concatenate_empty_dict(self):
        """Empty dict should produce empty DataArray."""
        rois = {}
        da = models.RectangleROI.to_concatenated_data_array(rois)

        assert list(da.dims) == ['bounds']
        assert da.shape == (0,)
        assert 'roi_index' in da.coords
        assert len(da.coords['roi_index']) == 0

    def test_concatenate_single_rectangle(self):
        """Single rectangle should work (edge case)."""
        rois = {
            0: models.RectangleROI(
                x=models.Interval(min=10.0, max=20.0, unit='mm'),
                y=models.Interval(min=30.0, max=40.0, unit='mm'),
            ),
        }

        da = models.RectangleROI.to_concatenated_data_array(rois)

        assert da.shape == (2,)
        np.testing.assert_array_equal(da.coords['roi_index'].values, [0, 0])
        np.testing.assert_array_equal(da.coords['x'].values, [10.0, 20.0])

    def test_from_concatenated_data_array(self):
        """Should reconstruct dict of ROIs from concatenated DataArray."""
        # Create concatenated DataArray manually
        data = sc.ones(dims=['bounds'], shape=[4], dtype='int32', unit='')
        coords = {
            'x': sc.array(dims=['bounds'], values=[10.0, 20.0, 50.0, 60.0], unit='mm'),
            'y': sc.array(dims=['bounds'], values=[30.0, 40.0, 70.0, 80.0], unit='mm'),
            'roi_index': sc.array(dims=['bounds'], values=[0, 0, 1, 1], dtype='int32'),
        }
        da = sc.DataArray(data, coords=coords, name='rectangles')

        rois = models.RectangleROI.from_concatenated_data_array(da)

        assert len(rois) == 2
        assert 0 in rois
        assert 1 in rois

        assert rois[0].x.min == 10.0
        assert rois[0].x.max == 20.0
        assert rois[0].y.min == 30.0
        assert rois[0].y.max == 40.0

        assert rois[1].x.min == 50.0
        assert rois[1].x.max == 60.0
        assert rois[1].y.min == 70.0
        assert rois[1].y.max == 80.0

    def test_from_concatenated_empty_data_array(self):
        """Empty DataArray should produce empty dict."""
        data = sc.empty(dims=['bounds'], shape=[0], dtype='int32', unit='')
        coords = {
            'x': sc.empty(dims=['bounds'], shape=[0], unit='mm'),
            'y': sc.empty(dims=['bounds'], shape=[0], unit='mm'),
            'roi_index': sc.empty(dims=['bounds'], shape=[0], dtype='int32'),
        }
        da = sc.DataArray(data, coords=coords, name='rectangles')

        rois = models.RectangleROI.from_concatenated_data_array(da)
        assert rois == {}

    def test_roundtrip_concatenated_rectangles(self):
        """Roundtrip: dict → concatenated DataArray → dict."""
        original = {
            0: models.RectangleROI(
                x=models.Interval(min=10.0, max=20.0, unit='mm'),
                y=models.Interval(min=30.0, max=40.0, unit='mm'),
            ),
            2: models.RectangleROI(
                x=models.Interval(min=50.0, max=60.0, unit='mm'),
                y=models.Interval(min=70.0, max=80.0, unit='mm'),
            ),
        }

        da = models.RectangleROI.to_concatenated_data_array(original)
        restored = models.RectangleROI.from_concatenated_data_array(da)

        assert original == restored

    def test_concatenated_rectangles_none_units(self):
        """Should handle None units (pixel coordinates)."""
        rois = {
            0: models.RectangleROI(
                x=models.Interval(min=10.0, max=20.0, unit=None),
                y=models.Interval(min=30.0, max=40.0, unit=None),
            ),
            1: models.RectangleROI(
                x=models.Interval(min=50.0, max=60.0, unit=None),
                y=models.Interval(min=70.0, max=80.0, unit=None),
            ),
        }

        da = models.RectangleROI.to_concatenated_data_array(rois)
        restored = models.RectangleROI.from_concatenated_data_array(da)

        assert restored[0].x.unit is None
        assert restored[0].y.unit is None
        assert rois == restored


class TestMultiplePolygonROI:
    """Test serialization of multiple polygons into single DataArray."""

    def test_concatenate_multiple_polygons(self):
        """Multiple polygons should be concatenated along vertex dimension."""
        rois = {
            0: models.PolygonROI(
                x=[0.0, 10.0, 5.0], y=[0.0, 0.0, 10.0], x_unit='mm', y_unit='mm'
            ),
            1: models.PolygonROI(
                x=[20.0, 30.0, 25.0, 20.0],
                y=[20.0, 20.0, 30.0, 25.0],
                x_unit='mm',
                y_unit='mm',
            ),
        }

        da = models.PolygonROI.to_concatenated_data_array(rois)

        # Should have vertex dimension with 7 elements (3 + 4 vertices)
        assert list(da.dims) == ['vertex']
        assert da.shape == (7,)

        # Should have roi_index coordinate mapping vertices to polygons
        assert 'roi_index' in da.coords
        np.testing.assert_array_equal(
            da.coords['roi_index'].values, [0, 0, 0, 1, 1, 1, 1]
        )

        # Name should indicate collection
        assert da.name == 'polygons'

    def test_concatenate_empty_dict(self):
        """Empty dict should produce empty DataArray."""
        rois = {}
        da = models.PolygonROI.to_concatenated_data_array(rois)

        assert list(da.dims) == ['vertex']
        assert da.shape == (0,)
        assert 'roi_index' in da.coords
        assert len(da.coords['roi_index']) == 0

    def test_from_concatenated_data_array(self):
        """Should reconstruct dict of polygons from concatenated DataArray."""
        data = sc.ones(dims=['vertex'], shape=[7], dtype='int32', unit='')
        coords = {
            'x': sc.array(
                dims=['vertex'],
                values=[0.0, 10.0, 5.0, 20.0, 30.0, 25.0, 20.0],
                unit='mm',
            ),
            'y': sc.array(
                dims=['vertex'],
                values=[0.0, 0.0, 10.0, 20.0, 20.0, 30.0, 25.0],
                unit='mm',
            ),
            'roi_index': sc.array(
                dims=['vertex'], values=[0, 0, 0, 1, 1, 1, 1], dtype='int32'
            ),
        }
        da = sc.DataArray(data, coords=coords, name='polygons')

        rois = models.PolygonROI.from_concatenated_data_array(da)

        assert len(rois) == 2
        assert len(rois[0].x) == 3
        assert len(rois[1].x) == 4

    def test_roundtrip_concatenated_polygons(self):
        """Roundtrip: dict → concatenated DataArray → dict."""
        original = {
            0: models.PolygonROI(
                x=[0.0, 10.0, 5.0], y=[0.0, 0.0, 10.0], x_unit='mm', y_unit='mm'
            ),
            2: models.PolygonROI(
                x=[20.0, 30.0, 25.0, 20.0],
                y=[20.0, 20.0, 30.0, 25.0],
                x_unit='mm',
                y_unit='mm',
            ),
        }

        da = models.PolygonROI.to_concatenated_data_array(original)
        restored = models.PolygonROI.from_concatenated_data_array(da)

        assert original == restored


class TestMultipleEllipseROI:
    """Test serialization of multiple ellipses into single DataArray."""

    def test_concatenate_multiple_ellipses(self):
        """Multiple ellipses should be concatenated along dim dimension."""
        rois = {
            0: models.EllipseROI(
                center_x=10.0,
                center_y=20.0,
                radius_x=5.0,
                radius_y=3.0,
                rotation=45.0,
                unit='mm',
            ),
            1: models.EllipseROI(
                center_x=50.0,
                center_y=60.0,
                radius_x=8.0,
                radius_y=4.0,
                rotation=90.0,
                unit='mm',
            ),
        }

        da = models.EllipseROI.to_concatenated_data_array(rois)

        # Should have dim dimension with 4 elements (2 ROIs x 2 dims each)
        assert list(da.dims) == ['dim']
        assert da.shape == (4,)

        # Should have roi_index coordinate mapping dims to ellipses
        assert 'roi_index' in da.coords
        np.testing.assert_array_equal(da.coords['roi_index'].values, [0, 0, 1, 1])

        # Name should indicate collection
        assert da.name == 'ellipses'

    def test_concatenate_empty_dict(self):
        """Empty dict should produce empty DataArray."""
        rois = {}
        da = models.EllipseROI.to_concatenated_data_array(rois)

        assert list(da.dims) == ['dim']
        assert da.shape == (0,)
        assert 'roi_index' in da.coords
        assert len(da.coords['roi_index']) == 0

    def test_from_concatenated_data_array(self):
        """Should reconstruct dict of ellipses from concatenated DataArray."""
        data = sc.ones(dims=['dim'], shape=[4], dtype='int32', unit='')
        coords = {
            'center': sc.array(
                dims=['dim'], values=[10.0, 20.0, 50.0, 60.0], unit='mm'
            ),
            'radius': sc.array(dims=['dim'], values=[5.0, 3.0, 8.0, 4.0], unit='mm'),
            'rotation': sc.array(
                dims=['dim'], values=[45.0, 45.0, 90.0, 90.0], unit='deg'
            ),
            'roi_index': sc.array(dims=['dim'], values=[0, 0, 1, 1], dtype='int32'),
        }
        da = sc.DataArray(data, coords=coords, name='ellipses')

        rois = models.EllipseROI.from_concatenated_data_array(da)

        assert len(rois) == 2
        assert rois[0].center_x == 10.0
        assert rois[0].center_y == 20.0
        assert rois[0].rotation == 45.0
        assert rois[1].center_x == 50.0
        assert rois[1].center_y == 60.0
        assert rois[1].rotation == 90.0

    def test_roundtrip_concatenated_ellipses(self):
        """Roundtrip: dict → concatenated DataArray → dict."""
        original = {
            0: models.EllipseROI(
                center_x=10.0,
                center_y=20.0,
                radius_x=5.0,
                radius_y=3.0,
                rotation=45.0,
                unit='mm',
            ),
            2: models.EllipseROI(
                center_x=50.0,
                center_y=60.0,
                radius_x=8.0,
                radius_y=4.0,
                rotation=90.0,
                unit='mm',
            ),
        }

        da = models.EllipseROI.to_concatenated_data_array(original)
        restored = models.EllipseROI.from_concatenated_data_array(da)

        assert original == restored


class TestROIWithDa00:
    """Test ROI roundtrip through da00 serialization."""

    def test_rectangle_through_da00(self):
        from ess.livedata.kafka.scipp_da00_compat import da00_to_scipp, scipp_to_da00

        # Create ROI
        original_roi = models.RectangleROI(
            x=models.Interval(min=10.0, max=20.0, unit='mm'),
            y=models.Interval(min=5.0, max=15.0, unit='mm'),
        )

        # Convert to DataArray
        da = original_roi.to_data_array()

        # Serialize through da00
        da00_vars = scipp_to_da00(da)
        da_restored = da00_to_scipp(da00_vars)

        # Convert back to ROI
        restored_roi = models.ROI.from_data_array(da_restored)

        assert original_roi == restored_roi

    def test_concatenated_rectangles_through_da00(self):
        """Test that concatenated rectangles roundtrip through da00."""
        from ess.livedata.kafka.scipp_da00_compat import da00_to_scipp, scipp_to_da00

        original_rois = {
            0: models.RectangleROI(
                x=models.Interval(min=10.0, max=20.0, unit='mm'),
                y=models.Interval(min=30.0, max=40.0, unit='mm'),
            ),
            1: models.RectangleROI(
                x=models.Interval(min=50.0, max=60.0, unit='mm'),
                y=models.Interval(min=70.0, max=80.0, unit='mm'),
            ),
        }

        # Convert to concatenated DataArray
        da = models.RectangleROI.to_concatenated_data_array(original_rois)

        # Serialize through da00
        da00_vars = scipp_to_da00(da)
        da_restored = da00_to_scipp(da00_vars)

        # Convert back to ROIs
        restored_rois = models.RectangleROI.from_concatenated_data_array(da_restored)

        assert original_rois == restored_rois

    def test_polygon_through_da00(self):
        from ess.livedata.kafka.scipp_da00_compat import da00_to_scipp, scipp_to_da00

        original_roi = models.PolygonROI(
            x=[0.0, 10.0, 5.0, 2.0], y=[0.0, 0.0, 10.0, 5.0], x_unit='mm', y_unit='mm'
        )

        da = original_roi.to_data_array()
        da00_vars = scipp_to_da00(da)
        da_restored = da00_to_scipp(da00_vars)
        restored_roi = models.ROI.from_data_array(da_restored)

        assert original_roi == restored_roi

    def test_ellipse_through_da00(self):
        from ess.livedata.kafka.scipp_da00_compat import da00_to_scipp, scipp_to_da00

        original_roi = models.EllipseROI(
            center_x=10.0,
            center_y=20.0,
            radius_x=5.0,
            radius_y=3.0,
            rotation=45.0,
            unit='mm',
        )

        da = original_roi.to_data_array()
        da00_vars = scipp_to_da00(da)
        da_restored = da00_to_scipp(da00_vars)
        restored_roi = models.ROI.from_data_array(da_restored)

        assert original_roi == restored_roi
=======
    def test_encoding_special_characters_in_source_name(self):
        """Test that special characters in source_name are properly encoded."""
        # JobId.str() produces "source_name/job_number" with a slash
        key = models.ConfigKey(
            source_name="mantle_detector/87529091-604f-402a-b983-7ef190661bf5",
            service_name=None,
            key="job_command",
        )
        string_repr = str(key)
        # Should have exactly 3 parts when split by /
        assert string_repr.count('/') == 2
        # Should be able to parse it back
        parsed = models.ConfigKey.from_string(string_repr)
        assert (
            parsed.source_name == "mantle_detector/87529091-604f-402a-b983-7ef190661bf5"
        )
        assert parsed.service_name is None
        assert parsed.key == "job_command"

    def test_encoding_special_characters_in_service_name(self):
        """Test that special characters in service_name are properly encoded."""
        key = models.ConfigKey(
            source_name="source1",
            service_name="service/with/slashes",
            key="test_key",
        )
        string_repr = str(key)
        # Should have exactly 3 parts when split by /
        assert string_repr.count('/') == 2
        parsed = models.ConfigKey.from_string(string_repr)
        assert parsed.source_name == "source1"
        assert parsed.service_name == "service/with/slashes"
        assert parsed.key == "test_key"

    def test_encoding_special_characters_in_key(self):
        """Test that special characters in key are properly encoded."""
        key = models.ConfigKey(
            source_name="source1",
            service_name="service1",
            key="key/with/slashes",
        )
        string_repr = str(key)
        # Should have exactly 3 parts when split by /
        assert string_repr.count('/') == 2
        parsed = models.ConfigKey.from_string(string_repr)
        assert parsed.source_name == "source1"
        assert parsed.service_name == "service1"
        assert parsed.key == "key/with/slashes"

    def test_encoding_url_special_characters(self):
        """Test URL encoding of various special characters."""
        # Test various URL special characters that should be encoded
        key = models.ConfigKey(
            source_name="source with spaces",
            service_name="service?query=value",
            key="key#fragment",
        )
        string_repr = str(key)
        parsed = models.ConfigKey.from_string(string_repr)
        assert parsed.source_name == "source with spaces"
        assert parsed.service_name == "service?query=value"
        assert parsed.key == "key#fragment"

    def test_roundtrip_with_special_characters(self):
        """Test complete roundtrip with all special characters."""
        test_cases = [
            ("source/name", "service/name", "key/name"),
            ("a/b/c", "d/e/f", "g/h/i"),
            ("source with spaces", "service?query", "key#frag"),
            ("source%encoded", "service&param", "key=value"),
        ]
        for source, service, key_val in test_cases:
            original = models.ConfigKey(
                source_name=source, service_name=service, key=key_val
            )
            string_repr = str(original)
            # Ensure exactly 3 parts
            assert string_repr.count('/') == 2
            parsed = models.ConfigKey.from_string(string_repr)
            assert parsed.source_name == source
            assert parsed.service_name == service
            assert parsed.key == key_val
>>>>>>> d7d0deaa
<|MERGE_RESOLUTION|>--- conflicted
+++ resolved
@@ -138,851 +138,6 @@
         assert parsed.service_name is None
         assert parsed.key == original.key
 
-<<<<<<< HEAD
-
-class TestInterval:
-    def test_creation(self):
-        interval = models.Interval(min=10.0, max=20.0, unit='mm')
-        assert interval.min == 10.0
-        assert interval.max == 20.0
-        assert interval.unit == 'mm'
-
-    def test_validation_bounds(self):
-        with pytest.raises(ValidationError, match="min .* must be < max"):
-            models.Interval(min=20.0, max=10.0, unit='mm')
-
-    def test_to_bounds_with_unit(self):
-        interval = models.Interval(min=10.0, max=20.0, unit='mm')
-        bounds = interval.to_bounds()
-        assert len(bounds) == 2
-        assert isinstance(bounds[0], sc.Variable)
-        assert isinstance(bounds[1], sc.Variable)
-        assert bounds[0].value == 10.0
-        assert bounds[1].value == 20.0
-        assert str(bounds[0].unit) == 'mm'
-        assert str(bounds[1].unit) == 'mm'
-
-    def test_to_bounds_without_unit(self):
-        interval = models.Interval(min=1.0, max=5.0, unit=None)
-        bounds = interval.to_bounds()
-        assert bounds == (1, 5)
-        assert isinstance(bounds[0], int)
-        assert isinstance(bounds[1], int)
-
-    def test_default_unit_is_none(self):
-        interval = models.Interval(min=1.0, max=5.0)
-        assert interval.unit is None
-
-
-class TestRectangleROI:
-    def test_creation(self):
-        roi = models.RectangleROI(
-            x=models.Interval(min=10.0, max=20.0, unit='mm'),
-            y=models.Interval(min=5.0, max=15.0, unit='mm'),
-        )
-        assert roi.x.min == 10.0
-        assert roi.x.max == 20.0
-        assert roi.y.min == 5.0
-        assert roi.y.max == 15.0
-        assert roi.x.unit == 'mm'
-        assert roi.y.unit == 'mm'
-
-    def test_validation_x_bounds(self):
-        with pytest.raises(ValidationError, match="min .* must be < max"):
-            models.RectangleROI(
-                x=models.Interval(min=20.0, max=10.0, unit='mm'),
-                y=models.Interval(min=5.0, max=15.0, unit='mm'),
-            )
-
-    def test_validation_y_bounds(self):
-        with pytest.raises(ValidationError, match="min .* must be < max"):
-            models.RectangleROI(
-                x=models.Interval(min=10.0, max=20.0, unit='mm'),
-                y=models.Interval(min=15.0, max=5.0, unit='mm'),
-            )
-
-    def test_to_data_array(self):
-        roi = models.RectangleROI(
-            x=models.Interval(min=10.0, max=20.0, unit='mm'),
-            y=models.Interval(min=5.0, max=15.0, unit='mm'),
-        )
-        da = roi.to_data_array()
-
-        assert da.name == models.ROIType.RECTANGLE
-        assert list(da.dims) == ['bounds']
-        assert da.shape == (2,)
-        assert 'x' in da.coords
-        assert 'y' in da.coords
-        np.testing.assert_array_equal(da.coords['x'].values, [10.0, 20.0])
-        np.testing.assert_array_equal(da.coords['y'].values, [5.0, 15.0])
-        assert str(da.coords['x'].unit) == 'mm'
-        assert str(da.coords['y'].unit) == 'mm'
-
-    def test_from_data_array(self):
-        # Create a DataArray
-        data = sc.array(dims=['bounds'], values=[1, 1], dtype='int32', unit='')
-        coords = {
-            'x': sc.array(dims=['bounds'], values=[10.0, 20.0], unit='mm'),
-            'y': sc.array(dims=['bounds'], values=[5.0, 15.0], unit='mm'),
-        }
-        da = sc.DataArray(data, coords=coords, name=models.ROIType.RECTANGLE)
-
-        # Convert back to ROI
-        roi = models.ROI.from_data_array(da)
-
-        assert isinstance(roi, models.RectangleROI)
-        assert roi.x.min == 10.0
-        assert roi.x.max == 20.0
-        assert roi.y.min == 5.0
-        assert roi.y.max == 15.0
-        assert roi.x.unit == 'mm'
-        assert roi.y.unit == 'mm'
-
-    def test_roundtrip_conversion(self):
-        original = models.RectangleROI(
-            x=models.Interval(min=10.0, max=20.0, unit='mm'),
-            y=models.Interval(min=5.0, max=15.0, unit='mm'),
-        )
-        da = original.to_data_array()
-        restored = models.ROI.from_data_array(da)
-        assert original == restored
-
-    def test_different_units(self):
-        roi = models.RectangleROI(
-            x=models.Interval(min=10.0, max=20.0, unit='mm'),
-            y=models.Interval(min=5.0, max=15.0, unit='m'),
-        )
-        da = roi.to_data_array()
-        restored = models.ROI.from_data_array(da)
-        assert restored.x.unit == 'mm'
-        assert restored.y.unit == 'm'
-
-    def test_none_units_with_float_values(self):
-        # None units allow floats for sub-pixel precision
-        roi = models.RectangleROI(
-            x=models.Interval(min=10.5, max=20.5, unit=None),
-            y=models.Interval(min=5.0, max=15.0, unit=None),
-        )
-        assert roi.x.unit is None
-        assert roi.y.unit is None
-        assert roi.x.min == 10.5
-        assert roi.x.max == 20.5
-
-    def test_none_units_roundtrip(self):
-        original = models.RectangleROI(
-            x=models.Interval(min=10.0, max=20.0, unit=None),
-            y=models.Interval(min=5.0, max=15.0, unit=None),
-        )
-        da = original.to_data_array()
-
-        # Check that coordinates have None unit
-        assert da.coords['x'].unit is None
-        assert da.coords['y'].unit is None
-
-        # Roundtrip conversion
-        restored = models.ROI.from_data_array(da)
-        assert restored.x.unit is None
-        assert restored.y.unit is None
-        assert original == restored
-
-    def test_mixed_units(self):
-        # One dimension with unit, one without
-        roi = models.RectangleROI(
-            x=models.Interval(min=10.0, max=20.0, unit='mm'),
-            y=models.Interval(min=5.0, max=15.0, unit=None),
-        )
-        da = roi.to_data_array()
-        restored = models.ROI.from_data_array(da)
-        assert restored.x.unit == 'mm'
-        assert restored.y.unit is None
-
-    def test_get_bounds_with_units(self):
-        roi = models.RectangleROI(
-            x=models.Interval(min=10.0, max=20.0, unit='mm'),
-            y=models.Interval(min=5.0, max=15.0, unit='mm'),
-        )
-        bounds = roi.get_bounds(x_dim='x', y_dim='y')
-        assert 'x' in bounds
-        assert 'y' in bounds
-        assert isinstance(bounds['x'][0], sc.Variable)
-        assert isinstance(bounds['y'][0], sc.Variable)
-
-    def test_get_bounds_without_units(self):
-        roi = models.RectangleROI(
-            x=models.Interval(min=1.0, max=3.0, unit=None),
-            y=models.Interval(min=2.0, max=4.0, unit=None),
-        )
-        bounds = roi.get_bounds(x_dim='x', y_dim='y')
-        assert bounds['x'] == (1, 3)
-        assert bounds['y'] == (2, 4)
-
-
-class TestPolygonROI:
-    def test_creation(self):
-        roi = models.PolygonROI(
-            x=[0.0, 10.0, 5.0], y=[0.0, 0.0, 10.0], x_unit='mm', y_unit='mm'
-        )
-        assert roi.x == [0.0, 10.0, 5.0]
-        assert roi.y == [0.0, 0.0, 10.0]
-        assert roi.x_unit == 'mm'
-        assert roi.y_unit == 'mm'
-
-    def test_validation_length_mismatch(self):
-        with pytest.raises(ValidationError, match="x and y must have the same length"):
-            models.PolygonROI(x=[0.0, 10.0], y=[0.0], x_unit='mm', y_unit='mm')
-
-    def test_validation_min_vertices(self):
-        with pytest.raises(
-            ValidationError, match="Polygon must have at least 3 vertices"
-        ):
-            models.PolygonROI(x=[0.0, 10.0], y=[0.0, 0.0], x_unit='mm', y_unit='mm')
-
-    def test_to_data_array(self):
-        roi = models.PolygonROI(
-            x=[0.0, 10.0, 5.0], y=[0.0, 0.0, 10.0], x_unit='mm', y_unit='mm'
-        )
-        da = roi.to_data_array()
-
-        assert da.name == models.ROIType.POLYGON
-        assert list(da.dims) == ['vertex']
-        assert da.shape == (3,)
-        assert 'x' in da.coords
-        assert 'y' in da.coords
-        np.testing.assert_array_equal(da.coords['x'].values, [0.0, 10.0, 5.0])
-        np.testing.assert_array_equal(da.coords['y'].values, [0.0, 0.0, 10.0])
-
-    def test_from_data_array(self):
-        # Create a DataArray
-        n = 4
-        data = sc.array(dims=['vertex'], values=np.ones(n, dtype=np.int32), unit='')
-        coords = {
-            'x': sc.array(dims=['vertex'], values=[0.0, 10.0, 10.0, 0.0], unit='mm'),
-            'y': sc.array(dims=['vertex'], values=[0.0, 0.0, 10.0, 10.0], unit='mm'),
-        }
-        da = sc.DataArray(data, coords=coords, name=models.ROIType.POLYGON)
-
-        # Convert back to ROI
-        roi = models.ROI.from_data_array(da)
-
-        assert isinstance(roi, models.PolygonROI)
-        assert roi.x == [0.0, 10.0, 10.0, 0.0]
-        assert roi.y == [0.0, 0.0, 10.0, 10.0]
-
-    def test_roundtrip_conversion(self):
-        original = models.PolygonROI(
-            x=[0.0, 10.0, 5.0, 2.0], y=[0.0, 0.0, 10.0, 5.0], x_unit='mm', y_unit='mm'
-        )
-        da = original.to_data_array()
-        restored = models.ROI.from_data_array(da)
-        assert original == restored
-
-    def test_none_units_with_float_vertices(self):
-        # None units allow floats for sub-pixel precision
-        roi = models.PolygonROI(
-            x=[0.5, 10.5, 5.0], y=[0.0, 0.0, 10.5], x_unit=None, y_unit=None
-        )
-        assert roi.x_unit is None
-        assert roi.y_unit is None
-        assert roi.x == [0.5, 10.5, 5.0]
-        assert roi.y == [0.0, 0.0, 10.5]
-
-    def test_none_units_roundtrip(self):
-        original = models.PolygonROI(
-            x=[0.0, 10.0, 5.0, 2.0], y=[0.0, 0.0, 10.0, 5.0], x_unit=None, y_unit=None
-        )
-        da = original.to_data_array()
-
-        # Check that coordinates have None unit
-        assert da.coords['x'].unit is None
-        assert da.coords['y'].unit is None
-
-        # Roundtrip conversion
-        restored = models.ROI.from_data_array(da)
-        assert restored.x_unit is None
-        assert restored.y_unit is None
-        assert original == restored
-
-
-class TestEllipseROI:
-    def test_creation(self):
-        roi = models.EllipseROI(
-            center_x=10.0,
-            center_y=20.0,
-            radius_x=5.0,
-            radius_y=3.0,
-            rotation=45.0,
-            unit='mm',
-        )
-        assert roi.center_x == 10.0
-        assert roi.center_y == 20.0
-        assert roi.radius_x == 5.0
-        assert roi.radius_y == 3.0
-        assert roi.rotation == 45.0
-        assert roi.unit == 'mm'
-
-    def test_default_rotation(self):
-        roi = models.EllipseROI(
-            center_x=10.0, center_y=20.0, radius_x=5.0, radius_y=3.0, unit='mm'
-        )
-        assert roi.rotation == 0.0
-
-    def test_validation_positive_radii(self):
-        with pytest.raises(ValidationError):
-            models.EllipseROI(
-                center_x=10.0, center_y=20.0, radius_x=0.0, radius_y=3.0, unit='mm'
-            )
-
-        with pytest.raises(ValidationError):
-            models.EllipseROI(
-                center_x=10.0, center_y=20.0, radius_x=5.0, radius_y=-1.0, unit='mm'
-            )
-
-    def test_to_data_array(self):
-        roi = models.EllipseROI(
-            center_x=10.0,
-            center_y=20.0,
-            radius_x=5.0,
-            radius_y=3.0,
-            rotation=45.0,
-            unit='mm',
-        )
-        da = roi.to_data_array()
-
-        assert da.name == models.ROIType.ELLIPSE
-        assert list(da.dims) == ['dim']
-        assert da.shape == (2,)
-        assert 'center' in da.coords
-        assert 'radius' in da.coords
-        assert 'rotation' in da.coords
-        np.testing.assert_array_equal(da.coords['center'].values, [10.0, 20.0])
-        np.testing.assert_array_equal(da.coords['radius'].values, [5.0, 3.0])
-        assert da.coords['rotation'].value == 45.0
-        assert str(da.coords['rotation'].unit) == 'deg'
-
-    def test_from_data_array(self):
-        # Create a DataArray
-        data = sc.array(dims=['dim'], values=[1, 1], dtype='int32', unit='')
-        coords = {
-            'center': sc.array(dims=['dim'], values=[10.0, 20.0], unit='mm'),
-            'radius': sc.array(dims=['dim'], values=[5.0, 3.0], unit='mm'),
-        }
-        da = sc.DataArray(data, coords=coords, name=models.ROIType.ELLIPSE)
-        da.coords['rotation'] = sc.scalar(45.0, unit='deg')
-
-        # Convert back to ROI
-        roi = models.ROI.from_data_array(da)
-
-        assert isinstance(roi, models.EllipseROI)
-        assert roi.center_x == 10.0
-        assert roi.center_y == 20.0
-        assert roi.radius_x == 5.0
-        assert roi.radius_y == 3.0
-        assert roi.rotation == 45.0
-        assert roi.unit == 'mm'
-
-    def test_from_data_array_no_rotation(self):
-        # Create a DataArray without rotation coordinate
-        data = sc.array(dims=['dim'], values=[1, 1], dtype='int32', unit='')
-        coords = {
-            'center': sc.array(dims=['dim'], values=[10.0, 20.0], unit='mm'),
-            'radius': sc.array(dims=['dim'], values=[5.0, 3.0], unit='mm'),
-        }
-        da = sc.DataArray(data, coords=coords, name=models.ROIType.ELLIPSE)
-
-        # Convert back to ROI - should default to 0.0 rotation
-        roi = models.ROI.from_data_array(da)
-        assert roi.rotation == 0.0
-
-    def test_roundtrip_conversion(self):
-        original = models.EllipseROI(
-            center_x=10.0,
-            center_y=20.0,
-            radius_x=5.0,
-            radius_y=3.0,
-            rotation=45.0,
-            unit='mm',
-        )
-        da = original.to_data_array()
-        restored = models.ROI.from_data_array(da)
-        assert original == restored
-
-    def test_none_unit_with_float_values(self):
-        # None unit allows floats for sub-pixel precision
-        roi = models.EllipseROI(
-            center_x=10.5,
-            center_y=20.5,
-            radius_x=5.5,
-            radius_y=3.5,
-            rotation=45.0,
-            unit=None,
-        )
-        assert roi.unit is None
-        assert roi.center_x == 10.5
-        assert roi.center_y == 20.5
-        assert roi.radius_x == 5.5
-        assert roi.radius_y == 3.5
-
-    def test_none_unit_roundtrip(self):
-        original = models.EllipseROI(
-            center_x=10.0,
-            center_y=20.0,
-            radius_x=5.0,
-            radius_y=3.0,
-            rotation=45.0,
-            unit=None,
-        )
-        da = original.to_data_array()
-
-        # Check that coordinates have None unit
-        assert da.coords['center'].unit is None
-        assert da.coords['radius'].unit is None
-
-        # Roundtrip conversion
-        restored = models.ROI.from_data_array(da)
-        assert restored.unit is None
-        assert original == restored
-
-
-class TestROIDispatch:
-    def test_from_data_array_missing_name(self):
-        data = sc.array(dims=['bounds'], values=[1, 1], dtype='int32', unit='')
-        coords = {
-            'x': sc.array(dims=['bounds'], values=[10.0, 20.0], unit='mm'),
-            'y': sc.array(dims=['bounds'], values=[5.0, 15.0], unit='mm'),
-        }
-        da = sc.DataArray(data, coords=coords)  # No name
-
-        with pytest.raises(ValueError, match="DataArray missing name"):
-            models.ROI.from_data_array(da)
-
-    def test_from_data_array_unknown_type(self):
-        data = sc.array(dims=['bounds'], values=[1, 1], dtype='int32', unit='')
-        coords = {
-            'x': sc.array(dims=['bounds'], values=[10.0, 20.0], unit='mm'),
-            'y': sc.array(dims=['bounds'], values=[5.0, 15.0], unit='mm'),
-        }
-        da = sc.DataArray(data, coords=coords, name='unknown_type')
-
-        with pytest.raises(ValueError, match="Unknown ROI type: unknown_type"):
-            models.ROI.from_data_array(da)
-
-
-class TestMultipleRectangleROI:
-    """Test serialization of multiple rectangles into single DataArray."""
-
-    def test_concatenate_multiple_rectangles(self):
-        """Multiple rectangles should be concatenated along bounds dimension."""
-        rois = {
-            0: models.RectangleROI(
-                x=models.Interval(min=10.0, max=20.0, unit='mm'),
-                y=models.Interval(min=30.0, max=40.0, unit='mm'),
-            ),
-            1: models.RectangleROI(
-                x=models.Interval(min=50.0, max=60.0, unit='mm'),
-                y=models.Interval(min=70.0, max=80.0, unit='mm'),
-            ),
-            2: models.RectangleROI(
-                x=models.Interval(min=100.0, max=110.0, unit='mm'),
-                y=models.Interval(min=120.0, max=130.0, unit='mm'),
-            ),
-        }
-
-        da = models.RectangleROI.to_concatenated_data_array(rois)
-
-        # Should have bounds dimension with 6 elements (3 ROIs x 2 bounds each)
-        assert list(da.dims) == ['bounds']
-        assert da.shape == (6,)
-
-        # Should have roi_index coordinate mapping bounds to ROIs
-        assert 'roi_index' in da.coords
-        np.testing.assert_array_equal(da.coords['roi_index'].values, [0, 0, 1, 1, 2, 2])
-
-        # x and y coordinates should be concatenated
-        np.testing.assert_array_equal(
-            da.coords['x'].values, [10.0, 20.0, 50.0, 60.0, 100.0, 110.0]
-        )
-        np.testing.assert_array_equal(
-            da.coords['y'].values, [30.0, 40.0, 70.0, 80.0, 120.0, 130.0]
-        )
-
-        # Name should indicate collection
-        assert da.name == 'rectangles'
-
-    def test_concatenate_empty_dict(self):
-        """Empty dict should produce empty DataArray."""
-        rois = {}
-        da = models.RectangleROI.to_concatenated_data_array(rois)
-
-        assert list(da.dims) == ['bounds']
-        assert da.shape == (0,)
-        assert 'roi_index' in da.coords
-        assert len(da.coords['roi_index']) == 0
-
-    def test_concatenate_single_rectangle(self):
-        """Single rectangle should work (edge case)."""
-        rois = {
-            0: models.RectangleROI(
-                x=models.Interval(min=10.0, max=20.0, unit='mm'),
-                y=models.Interval(min=30.0, max=40.0, unit='mm'),
-            ),
-        }
-
-        da = models.RectangleROI.to_concatenated_data_array(rois)
-
-        assert da.shape == (2,)
-        np.testing.assert_array_equal(da.coords['roi_index'].values, [0, 0])
-        np.testing.assert_array_equal(da.coords['x'].values, [10.0, 20.0])
-
-    def test_from_concatenated_data_array(self):
-        """Should reconstruct dict of ROIs from concatenated DataArray."""
-        # Create concatenated DataArray manually
-        data = sc.ones(dims=['bounds'], shape=[4], dtype='int32', unit='')
-        coords = {
-            'x': sc.array(dims=['bounds'], values=[10.0, 20.0, 50.0, 60.0], unit='mm'),
-            'y': sc.array(dims=['bounds'], values=[30.0, 40.0, 70.0, 80.0], unit='mm'),
-            'roi_index': sc.array(dims=['bounds'], values=[0, 0, 1, 1], dtype='int32'),
-        }
-        da = sc.DataArray(data, coords=coords, name='rectangles')
-
-        rois = models.RectangleROI.from_concatenated_data_array(da)
-
-        assert len(rois) == 2
-        assert 0 in rois
-        assert 1 in rois
-
-        assert rois[0].x.min == 10.0
-        assert rois[0].x.max == 20.0
-        assert rois[0].y.min == 30.0
-        assert rois[0].y.max == 40.0
-
-        assert rois[1].x.min == 50.0
-        assert rois[1].x.max == 60.0
-        assert rois[1].y.min == 70.0
-        assert rois[1].y.max == 80.0
-
-    def test_from_concatenated_empty_data_array(self):
-        """Empty DataArray should produce empty dict."""
-        data = sc.empty(dims=['bounds'], shape=[0], dtype='int32', unit='')
-        coords = {
-            'x': sc.empty(dims=['bounds'], shape=[0], unit='mm'),
-            'y': sc.empty(dims=['bounds'], shape=[0], unit='mm'),
-            'roi_index': sc.empty(dims=['bounds'], shape=[0], dtype='int32'),
-        }
-        da = sc.DataArray(data, coords=coords, name='rectangles')
-
-        rois = models.RectangleROI.from_concatenated_data_array(da)
-        assert rois == {}
-
-    def test_roundtrip_concatenated_rectangles(self):
-        """Roundtrip: dict → concatenated DataArray → dict."""
-        original = {
-            0: models.RectangleROI(
-                x=models.Interval(min=10.0, max=20.0, unit='mm'),
-                y=models.Interval(min=30.0, max=40.0, unit='mm'),
-            ),
-            2: models.RectangleROI(
-                x=models.Interval(min=50.0, max=60.0, unit='mm'),
-                y=models.Interval(min=70.0, max=80.0, unit='mm'),
-            ),
-        }
-
-        da = models.RectangleROI.to_concatenated_data_array(original)
-        restored = models.RectangleROI.from_concatenated_data_array(da)
-
-        assert original == restored
-
-    def test_concatenated_rectangles_none_units(self):
-        """Should handle None units (pixel coordinates)."""
-        rois = {
-            0: models.RectangleROI(
-                x=models.Interval(min=10.0, max=20.0, unit=None),
-                y=models.Interval(min=30.0, max=40.0, unit=None),
-            ),
-            1: models.RectangleROI(
-                x=models.Interval(min=50.0, max=60.0, unit=None),
-                y=models.Interval(min=70.0, max=80.0, unit=None),
-            ),
-        }
-
-        da = models.RectangleROI.to_concatenated_data_array(rois)
-        restored = models.RectangleROI.from_concatenated_data_array(da)
-
-        assert restored[0].x.unit is None
-        assert restored[0].y.unit is None
-        assert rois == restored
-
-
-class TestMultiplePolygonROI:
-    """Test serialization of multiple polygons into single DataArray."""
-
-    def test_concatenate_multiple_polygons(self):
-        """Multiple polygons should be concatenated along vertex dimension."""
-        rois = {
-            0: models.PolygonROI(
-                x=[0.0, 10.0, 5.0], y=[0.0, 0.0, 10.0], x_unit='mm', y_unit='mm'
-            ),
-            1: models.PolygonROI(
-                x=[20.0, 30.0, 25.0, 20.0],
-                y=[20.0, 20.0, 30.0, 25.0],
-                x_unit='mm',
-                y_unit='mm',
-            ),
-        }
-
-        da = models.PolygonROI.to_concatenated_data_array(rois)
-
-        # Should have vertex dimension with 7 elements (3 + 4 vertices)
-        assert list(da.dims) == ['vertex']
-        assert da.shape == (7,)
-
-        # Should have roi_index coordinate mapping vertices to polygons
-        assert 'roi_index' in da.coords
-        np.testing.assert_array_equal(
-            da.coords['roi_index'].values, [0, 0, 0, 1, 1, 1, 1]
-        )
-
-        # Name should indicate collection
-        assert da.name == 'polygons'
-
-    def test_concatenate_empty_dict(self):
-        """Empty dict should produce empty DataArray."""
-        rois = {}
-        da = models.PolygonROI.to_concatenated_data_array(rois)
-
-        assert list(da.dims) == ['vertex']
-        assert da.shape == (0,)
-        assert 'roi_index' in da.coords
-        assert len(da.coords['roi_index']) == 0
-
-    def test_from_concatenated_data_array(self):
-        """Should reconstruct dict of polygons from concatenated DataArray."""
-        data = sc.ones(dims=['vertex'], shape=[7], dtype='int32', unit='')
-        coords = {
-            'x': sc.array(
-                dims=['vertex'],
-                values=[0.0, 10.0, 5.0, 20.0, 30.0, 25.0, 20.0],
-                unit='mm',
-            ),
-            'y': sc.array(
-                dims=['vertex'],
-                values=[0.0, 0.0, 10.0, 20.0, 20.0, 30.0, 25.0],
-                unit='mm',
-            ),
-            'roi_index': sc.array(
-                dims=['vertex'], values=[0, 0, 0, 1, 1, 1, 1], dtype='int32'
-            ),
-        }
-        da = sc.DataArray(data, coords=coords, name='polygons')
-
-        rois = models.PolygonROI.from_concatenated_data_array(da)
-
-        assert len(rois) == 2
-        assert len(rois[0].x) == 3
-        assert len(rois[1].x) == 4
-
-    def test_roundtrip_concatenated_polygons(self):
-        """Roundtrip: dict → concatenated DataArray → dict."""
-        original = {
-            0: models.PolygonROI(
-                x=[0.0, 10.0, 5.0], y=[0.0, 0.0, 10.0], x_unit='mm', y_unit='mm'
-            ),
-            2: models.PolygonROI(
-                x=[20.0, 30.0, 25.0, 20.0],
-                y=[20.0, 20.0, 30.0, 25.0],
-                x_unit='mm',
-                y_unit='mm',
-            ),
-        }
-
-        da = models.PolygonROI.to_concatenated_data_array(original)
-        restored = models.PolygonROI.from_concatenated_data_array(da)
-
-        assert original == restored
-
-
-class TestMultipleEllipseROI:
-    """Test serialization of multiple ellipses into single DataArray."""
-
-    def test_concatenate_multiple_ellipses(self):
-        """Multiple ellipses should be concatenated along dim dimension."""
-        rois = {
-            0: models.EllipseROI(
-                center_x=10.0,
-                center_y=20.0,
-                radius_x=5.0,
-                radius_y=3.0,
-                rotation=45.0,
-                unit='mm',
-            ),
-            1: models.EllipseROI(
-                center_x=50.0,
-                center_y=60.0,
-                radius_x=8.0,
-                radius_y=4.0,
-                rotation=90.0,
-                unit='mm',
-            ),
-        }
-
-        da = models.EllipseROI.to_concatenated_data_array(rois)
-
-        # Should have dim dimension with 4 elements (2 ROIs x 2 dims each)
-        assert list(da.dims) == ['dim']
-        assert da.shape == (4,)
-
-        # Should have roi_index coordinate mapping dims to ellipses
-        assert 'roi_index' in da.coords
-        np.testing.assert_array_equal(da.coords['roi_index'].values, [0, 0, 1, 1])
-
-        # Name should indicate collection
-        assert da.name == 'ellipses'
-
-    def test_concatenate_empty_dict(self):
-        """Empty dict should produce empty DataArray."""
-        rois = {}
-        da = models.EllipseROI.to_concatenated_data_array(rois)
-
-        assert list(da.dims) == ['dim']
-        assert da.shape == (0,)
-        assert 'roi_index' in da.coords
-        assert len(da.coords['roi_index']) == 0
-
-    def test_from_concatenated_data_array(self):
-        """Should reconstruct dict of ellipses from concatenated DataArray."""
-        data = sc.ones(dims=['dim'], shape=[4], dtype='int32', unit='')
-        coords = {
-            'center': sc.array(
-                dims=['dim'], values=[10.0, 20.0, 50.0, 60.0], unit='mm'
-            ),
-            'radius': sc.array(dims=['dim'], values=[5.0, 3.0, 8.0, 4.0], unit='mm'),
-            'rotation': sc.array(
-                dims=['dim'], values=[45.0, 45.0, 90.0, 90.0], unit='deg'
-            ),
-            'roi_index': sc.array(dims=['dim'], values=[0, 0, 1, 1], dtype='int32'),
-        }
-        da = sc.DataArray(data, coords=coords, name='ellipses')
-
-        rois = models.EllipseROI.from_concatenated_data_array(da)
-
-        assert len(rois) == 2
-        assert rois[0].center_x == 10.0
-        assert rois[0].center_y == 20.0
-        assert rois[0].rotation == 45.0
-        assert rois[1].center_x == 50.0
-        assert rois[1].center_y == 60.0
-        assert rois[1].rotation == 90.0
-
-    def test_roundtrip_concatenated_ellipses(self):
-        """Roundtrip: dict → concatenated DataArray → dict."""
-        original = {
-            0: models.EllipseROI(
-                center_x=10.0,
-                center_y=20.0,
-                radius_x=5.0,
-                radius_y=3.0,
-                rotation=45.0,
-                unit='mm',
-            ),
-            2: models.EllipseROI(
-                center_x=50.0,
-                center_y=60.0,
-                radius_x=8.0,
-                radius_y=4.0,
-                rotation=90.0,
-                unit='mm',
-            ),
-        }
-
-        da = models.EllipseROI.to_concatenated_data_array(original)
-        restored = models.EllipseROI.from_concatenated_data_array(da)
-
-        assert original == restored
-
-
-class TestROIWithDa00:
-    """Test ROI roundtrip through da00 serialization."""
-
-    def test_rectangle_through_da00(self):
-        from ess.livedata.kafka.scipp_da00_compat import da00_to_scipp, scipp_to_da00
-
-        # Create ROI
-        original_roi = models.RectangleROI(
-            x=models.Interval(min=10.0, max=20.0, unit='mm'),
-            y=models.Interval(min=5.0, max=15.0, unit='mm'),
-        )
-
-        # Convert to DataArray
-        da = original_roi.to_data_array()
-
-        # Serialize through da00
-        da00_vars = scipp_to_da00(da)
-        da_restored = da00_to_scipp(da00_vars)
-
-        # Convert back to ROI
-        restored_roi = models.ROI.from_data_array(da_restored)
-
-        assert original_roi == restored_roi
-
-    def test_concatenated_rectangles_through_da00(self):
-        """Test that concatenated rectangles roundtrip through da00."""
-        from ess.livedata.kafka.scipp_da00_compat import da00_to_scipp, scipp_to_da00
-
-        original_rois = {
-            0: models.RectangleROI(
-                x=models.Interval(min=10.0, max=20.0, unit='mm'),
-                y=models.Interval(min=30.0, max=40.0, unit='mm'),
-            ),
-            1: models.RectangleROI(
-                x=models.Interval(min=50.0, max=60.0, unit='mm'),
-                y=models.Interval(min=70.0, max=80.0, unit='mm'),
-            ),
-        }
-
-        # Convert to concatenated DataArray
-        da = models.RectangleROI.to_concatenated_data_array(original_rois)
-
-        # Serialize through da00
-        da00_vars = scipp_to_da00(da)
-        da_restored = da00_to_scipp(da00_vars)
-
-        # Convert back to ROIs
-        restored_rois = models.RectangleROI.from_concatenated_data_array(da_restored)
-
-        assert original_rois == restored_rois
-
-    def test_polygon_through_da00(self):
-        from ess.livedata.kafka.scipp_da00_compat import da00_to_scipp, scipp_to_da00
-
-        original_roi = models.PolygonROI(
-            x=[0.0, 10.0, 5.0, 2.0], y=[0.0, 0.0, 10.0, 5.0], x_unit='mm', y_unit='mm'
-        )
-
-        da = original_roi.to_data_array()
-        da00_vars = scipp_to_da00(da)
-        da_restored = da00_to_scipp(da00_vars)
-        restored_roi = models.ROI.from_data_array(da_restored)
-
-        assert original_roi == restored_roi
-
-    def test_ellipse_through_da00(self):
-        from ess.livedata.kafka.scipp_da00_compat import da00_to_scipp, scipp_to_da00
-
-        original_roi = models.EllipseROI(
-            center_x=10.0,
-            center_y=20.0,
-            radius_x=5.0,
-            radius_y=3.0,
-            rotation=45.0,
-            unit='mm',
-        )
-
-        da = original_roi.to_data_array()
-        da00_vars = scipp_to_da00(da)
-        da_restored = da00_to_scipp(da00_vars)
-        restored_roi = models.ROI.from_data_array(da_restored)
-
-        assert original_roi == restored_roi
-=======
     def test_encoding_special_characters_in_source_name(self):
         """Test that special characters in source_name are properly encoded."""
         # JobId.str() produces "source_name/job_number" with a slash
@@ -1065,4 +220,847 @@
             assert parsed.source_name == source
             assert parsed.service_name == service
             assert parsed.key == key_val
->>>>>>> d7d0deaa
+
+
+class TestInterval:
+    def test_creation(self):
+        interval = models.Interval(min=10.0, max=20.0, unit='mm')
+        assert interval.min == 10.0
+        assert interval.max == 20.0
+        assert interval.unit == 'mm'
+
+    def test_validation_bounds(self):
+        with pytest.raises(ValidationError, match="min .* must be < max"):
+            models.Interval(min=20.0, max=10.0, unit='mm')
+
+    def test_to_bounds_with_unit(self):
+        interval = models.Interval(min=10.0, max=20.0, unit='mm')
+        bounds = interval.to_bounds()
+        assert len(bounds) == 2
+        assert isinstance(bounds[0], sc.Variable)
+        assert isinstance(bounds[1], sc.Variable)
+        assert bounds[0].value == 10.0
+        assert bounds[1].value == 20.0
+        assert str(bounds[0].unit) == 'mm'
+        assert str(bounds[1].unit) == 'mm'
+
+    def test_to_bounds_without_unit(self):
+        interval = models.Interval(min=1.0, max=5.0, unit=None)
+        bounds = interval.to_bounds()
+        assert bounds == (1, 5)
+        assert isinstance(bounds[0], int)
+        assert isinstance(bounds[1], int)
+
+    def test_default_unit_is_none(self):
+        interval = models.Interval(min=1.0, max=5.0)
+        assert interval.unit is None
+
+
+class TestRectangleROI:
+    def test_creation(self):
+        roi = models.RectangleROI(
+            x=models.Interval(min=10.0, max=20.0, unit='mm'),
+            y=models.Interval(min=5.0, max=15.0, unit='mm'),
+        )
+        assert roi.x.min == 10.0
+        assert roi.x.max == 20.0
+        assert roi.y.min == 5.0
+        assert roi.y.max == 15.0
+        assert roi.x.unit == 'mm'
+        assert roi.y.unit == 'mm'
+
+    def test_validation_x_bounds(self):
+        with pytest.raises(ValidationError, match="min .* must be < max"):
+            models.RectangleROI(
+                x=models.Interval(min=20.0, max=10.0, unit='mm'),
+                y=models.Interval(min=5.0, max=15.0, unit='mm'),
+            )
+
+    def test_validation_y_bounds(self):
+        with pytest.raises(ValidationError, match="min .* must be < max"):
+            models.RectangleROI(
+                x=models.Interval(min=10.0, max=20.0, unit='mm'),
+                y=models.Interval(min=15.0, max=5.0, unit='mm'),
+            )
+
+    def test_to_data_array(self):
+        roi = models.RectangleROI(
+            x=models.Interval(min=10.0, max=20.0, unit='mm'),
+            y=models.Interval(min=5.0, max=15.0, unit='mm'),
+        )
+        da = roi.to_data_array()
+
+        assert da.name == models.ROIType.RECTANGLE
+        assert list(da.dims) == ['bounds']
+        assert da.shape == (2,)
+        assert 'x' in da.coords
+        assert 'y' in da.coords
+        np.testing.assert_array_equal(da.coords['x'].values, [10.0, 20.0])
+        np.testing.assert_array_equal(da.coords['y'].values, [5.0, 15.0])
+        assert str(da.coords['x'].unit) == 'mm'
+        assert str(da.coords['y'].unit) == 'mm'
+
+    def test_from_data_array(self):
+        # Create a DataArray
+        data = sc.array(dims=['bounds'], values=[1, 1], dtype='int32', unit='')
+        coords = {
+            'x': sc.array(dims=['bounds'], values=[10.0, 20.0], unit='mm'),
+            'y': sc.array(dims=['bounds'], values=[5.0, 15.0], unit='mm'),
+        }
+        da = sc.DataArray(data, coords=coords, name=models.ROIType.RECTANGLE)
+
+        # Convert back to ROI
+        roi = models.ROI.from_data_array(da)
+
+        assert isinstance(roi, models.RectangleROI)
+        assert roi.x.min == 10.0
+        assert roi.x.max == 20.0
+        assert roi.y.min == 5.0
+        assert roi.y.max == 15.0
+        assert roi.x.unit == 'mm'
+        assert roi.y.unit == 'mm'
+
+    def test_roundtrip_conversion(self):
+        original = models.RectangleROI(
+            x=models.Interval(min=10.0, max=20.0, unit='mm'),
+            y=models.Interval(min=5.0, max=15.0, unit='mm'),
+        )
+        da = original.to_data_array()
+        restored = models.ROI.from_data_array(da)
+        assert original == restored
+
+    def test_different_units(self):
+        roi = models.RectangleROI(
+            x=models.Interval(min=10.0, max=20.0, unit='mm'),
+            y=models.Interval(min=5.0, max=15.0, unit='m'),
+        )
+        da = roi.to_data_array()
+        restored = models.ROI.from_data_array(da)
+        assert restored.x.unit == 'mm'
+        assert restored.y.unit == 'm'
+
+    def test_none_units_with_float_values(self):
+        # None units allow floats for sub-pixel precision
+        roi = models.RectangleROI(
+            x=models.Interval(min=10.5, max=20.5, unit=None),
+            y=models.Interval(min=5.0, max=15.0, unit=None),
+        )
+        assert roi.x.unit is None
+        assert roi.y.unit is None
+        assert roi.x.min == 10.5
+        assert roi.x.max == 20.5
+
+    def test_none_units_roundtrip(self):
+        original = models.RectangleROI(
+            x=models.Interval(min=10.0, max=20.0, unit=None),
+            y=models.Interval(min=5.0, max=15.0, unit=None),
+        )
+        da = original.to_data_array()
+
+        # Check that coordinates have None unit
+        assert da.coords['x'].unit is None
+        assert da.coords['y'].unit is None
+
+        # Roundtrip conversion
+        restored = models.ROI.from_data_array(da)
+        assert restored.x.unit is None
+        assert restored.y.unit is None
+        assert original == restored
+
+    def test_mixed_units(self):
+        # One dimension with unit, one without
+        roi = models.RectangleROI(
+            x=models.Interval(min=10.0, max=20.0, unit='mm'),
+            y=models.Interval(min=5.0, max=15.0, unit=None),
+        )
+        da = roi.to_data_array()
+        restored = models.ROI.from_data_array(da)
+        assert restored.x.unit == 'mm'
+        assert restored.y.unit is None
+
+    def test_get_bounds_with_units(self):
+        roi = models.RectangleROI(
+            x=models.Interval(min=10.0, max=20.0, unit='mm'),
+            y=models.Interval(min=5.0, max=15.0, unit='mm'),
+        )
+        bounds = roi.get_bounds(x_dim='x', y_dim='y')
+        assert 'x' in bounds
+        assert 'y' in bounds
+        assert isinstance(bounds['x'][0], sc.Variable)
+        assert isinstance(bounds['y'][0], sc.Variable)
+
+    def test_get_bounds_without_units(self):
+        roi = models.RectangleROI(
+            x=models.Interval(min=1.0, max=3.0, unit=None),
+            y=models.Interval(min=2.0, max=4.0, unit=None),
+        )
+        bounds = roi.get_bounds(x_dim='x', y_dim='y')
+        assert bounds['x'] == (1, 3)
+        assert bounds['y'] == (2, 4)
+
+
+class TestPolygonROI:
+    def test_creation(self):
+        roi = models.PolygonROI(
+            x=[0.0, 10.0, 5.0], y=[0.0, 0.0, 10.0], x_unit='mm', y_unit='mm'
+        )
+        assert roi.x == [0.0, 10.0, 5.0]
+        assert roi.y == [0.0, 0.0, 10.0]
+        assert roi.x_unit == 'mm'
+        assert roi.y_unit == 'mm'
+
+    def test_validation_length_mismatch(self):
+        with pytest.raises(ValidationError, match="x and y must have the same length"):
+            models.PolygonROI(x=[0.0, 10.0], y=[0.0], x_unit='mm', y_unit='mm')
+
+    def test_validation_min_vertices(self):
+        with pytest.raises(
+            ValidationError, match="Polygon must have at least 3 vertices"
+        ):
+            models.PolygonROI(x=[0.0, 10.0], y=[0.0, 0.0], x_unit='mm', y_unit='mm')
+
+    def test_to_data_array(self):
+        roi = models.PolygonROI(
+            x=[0.0, 10.0, 5.0], y=[0.0, 0.0, 10.0], x_unit='mm', y_unit='mm'
+        )
+        da = roi.to_data_array()
+
+        assert da.name == models.ROIType.POLYGON
+        assert list(da.dims) == ['vertex']
+        assert da.shape == (3,)
+        assert 'x' in da.coords
+        assert 'y' in da.coords
+        np.testing.assert_array_equal(da.coords['x'].values, [0.0, 10.0, 5.0])
+        np.testing.assert_array_equal(da.coords['y'].values, [0.0, 0.0, 10.0])
+
+    def test_from_data_array(self):
+        # Create a DataArray
+        n = 4
+        data = sc.array(dims=['vertex'], values=np.ones(n, dtype=np.int32), unit='')
+        coords = {
+            'x': sc.array(dims=['vertex'], values=[0.0, 10.0, 10.0, 0.0], unit='mm'),
+            'y': sc.array(dims=['vertex'], values=[0.0, 0.0, 10.0, 10.0], unit='mm'),
+        }
+        da = sc.DataArray(data, coords=coords, name=models.ROIType.POLYGON)
+
+        # Convert back to ROI
+        roi = models.ROI.from_data_array(da)
+
+        assert isinstance(roi, models.PolygonROI)
+        assert roi.x == [0.0, 10.0, 10.0, 0.0]
+        assert roi.y == [0.0, 0.0, 10.0, 10.0]
+
+    def test_roundtrip_conversion(self):
+        original = models.PolygonROI(
+            x=[0.0, 10.0, 5.0, 2.0], y=[0.0, 0.0, 10.0, 5.0], x_unit='mm', y_unit='mm'
+        )
+        da = original.to_data_array()
+        restored = models.ROI.from_data_array(da)
+        assert original == restored
+
+    def test_none_units_with_float_vertices(self):
+        # None units allow floats for sub-pixel precision
+        roi = models.PolygonROI(
+            x=[0.5, 10.5, 5.0], y=[0.0, 0.0, 10.5], x_unit=None, y_unit=None
+        )
+        assert roi.x_unit is None
+        assert roi.y_unit is None
+        assert roi.x == [0.5, 10.5, 5.0]
+        assert roi.y == [0.0, 0.0, 10.5]
+
+    def test_none_units_roundtrip(self):
+        original = models.PolygonROI(
+            x=[0.0, 10.0, 5.0, 2.0], y=[0.0, 0.0, 10.0, 5.0], x_unit=None, y_unit=None
+        )
+        da = original.to_data_array()
+
+        # Check that coordinates have None unit
+        assert da.coords['x'].unit is None
+        assert da.coords['y'].unit is None
+
+        # Roundtrip conversion
+        restored = models.ROI.from_data_array(da)
+        assert restored.x_unit is None
+        assert restored.y_unit is None
+        assert original == restored
+
+
+class TestEllipseROI:
+    def test_creation(self):
+        roi = models.EllipseROI(
+            center_x=10.0,
+            center_y=20.0,
+            radius_x=5.0,
+            radius_y=3.0,
+            rotation=45.0,
+            unit='mm',
+        )
+        assert roi.center_x == 10.0
+        assert roi.center_y == 20.0
+        assert roi.radius_x == 5.0
+        assert roi.radius_y == 3.0
+        assert roi.rotation == 45.0
+        assert roi.unit == 'mm'
+
+    def test_default_rotation(self):
+        roi = models.EllipseROI(
+            center_x=10.0, center_y=20.0, radius_x=5.0, radius_y=3.0, unit='mm'
+        )
+        assert roi.rotation == 0.0
+
+    def test_validation_positive_radii(self):
+        with pytest.raises(ValidationError):
+            models.EllipseROI(
+                center_x=10.0, center_y=20.0, radius_x=0.0, radius_y=3.0, unit='mm'
+            )
+
+        with pytest.raises(ValidationError):
+            models.EllipseROI(
+                center_x=10.0, center_y=20.0, radius_x=5.0, radius_y=-1.0, unit='mm'
+            )
+
+    def test_to_data_array(self):
+        roi = models.EllipseROI(
+            center_x=10.0,
+            center_y=20.0,
+            radius_x=5.0,
+            radius_y=3.0,
+            rotation=45.0,
+            unit='mm',
+        )
+        da = roi.to_data_array()
+
+        assert da.name == models.ROIType.ELLIPSE
+        assert list(da.dims) == ['dim']
+        assert da.shape == (2,)
+        assert 'center' in da.coords
+        assert 'radius' in da.coords
+        assert 'rotation' in da.coords
+        np.testing.assert_array_equal(da.coords['center'].values, [10.0, 20.0])
+        np.testing.assert_array_equal(da.coords['radius'].values, [5.0, 3.0])
+        assert da.coords['rotation'].value == 45.0
+        assert str(da.coords['rotation'].unit) == 'deg'
+
+    def test_from_data_array(self):
+        # Create a DataArray
+        data = sc.array(dims=['dim'], values=[1, 1], dtype='int32', unit='')
+        coords = {
+            'center': sc.array(dims=['dim'], values=[10.0, 20.0], unit='mm'),
+            'radius': sc.array(dims=['dim'], values=[5.0, 3.0], unit='mm'),
+        }
+        da = sc.DataArray(data, coords=coords, name=models.ROIType.ELLIPSE)
+        da.coords['rotation'] = sc.scalar(45.0, unit='deg')
+
+        # Convert back to ROI
+        roi = models.ROI.from_data_array(da)
+
+        assert isinstance(roi, models.EllipseROI)
+        assert roi.center_x == 10.0
+        assert roi.center_y == 20.0
+        assert roi.radius_x == 5.0
+        assert roi.radius_y == 3.0
+        assert roi.rotation == 45.0
+        assert roi.unit == 'mm'
+
+    def test_from_data_array_no_rotation(self):
+        # Create a DataArray without rotation coordinate
+        data = sc.array(dims=['dim'], values=[1, 1], dtype='int32', unit='')
+        coords = {
+            'center': sc.array(dims=['dim'], values=[10.0, 20.0], unit='mm'),
+            'radius': sc.array(dims=['dim'], values=[5.0, 3.0], unit='mm'),
+        }
+        da = sc.DataArray(data, coords=coords, name=models.ROIType.ELLIPSE)
+
+        # Convert back to ROI - should default to 0.0 rotation
+        roi = models.ROI.from_data_array(da)
+        assert roi.rotation == 0.0
+
+    def test_roundtrip_conversion(self):
+        original = models.EllipseROI(
+            center_x=10.0,
+            center_y=20.0,
+            radius_x=5.0,
+            radius_y=3.0,
+            rotation=45.0,
+            unit='mm',
+        )
+        da = original.to_data_array()
+        restored = models.ROI.from_data_array(da)
+        assert original == restored
+
+    def test_none_unit_with_float_values(self):
+        # None unit allows floats for sub-pixel precision
+        roi = models.EllipseROI(
+            center_x=10.5,
+            center_y=20.5,
+            radius_x=5.5,
+            radius_y=3.5,
+            rotation=45.0,
+            unit=None,
+        )
+        assert roi.unit is None
+        assert roi.center_x == 10.5
+        assert roi.center_y == 20.5
+        assert roi.radius_x == 5.5
+        assert roi.radius_y == 3.5
+
+    def test_none_unit_roundtrip(self):
+        original = models.EllipseROI(
+            center_x=10.0,
+            center_y=20.0,
+            radius_x=5.0,
+            radius_y=3.0,
+            rotation=45.0,
+            unit=None,
+        )
+        da = original.to_data_array()
+
+        # Check that coordinates have None unit
+        assert da.coords['center'].unit is None
+        assert da.coords['radius'].unit is None
+
+        # Roundtrip conversion
+        restored = models.ROI.from_data_array(da)
+        assert restored.unit is None
+        assert original == restored
+
+
+class TestROIDispatch:
+    def test_from_data_array_missing_name(self):
+        data = sc.array(dims=['bounds'], values=[1, 1], dtype='int32', unit='')
+        coords = {
+            'x': sc.array(dims=['bounds'], values=[10.0, 20.0], unit='mm'),
+            'y': sc.array(dims=['bounds'], values=[5.0, 15.0], unit='mm'),
+        }
+        da = sc.DataArray(data, coords=coords)  # No name
+
+        with pytest.raises(ValueError, match="DataArray missing name"):
+            models.ROI.from_data_array(da)
+
+    def test_from_data_array_unknown_type(self):
+        data = sc.array(dims=['bounds'], values=[1, 1], dtype='int32', unit='')
+        coords = {
+            'x': sc.array(dims=['bounds'], values=[10.0, 20.0], unit='mm'),
+            'y': sc.array(dims=['bounds'], values=[5.0, 15.0], unit='mm'),
+        }
+        da = sc.DataArray(data, coords=coords, name='unknown_type')
+
+        with pytest.raises(ValueError, match="Unknown ROI type: unknown_type"):
+            models.ROI.from_data_array(da)
+
+
+class TestMultipleRectangleROI:
+    """Test serialization of multiple rectangles into single DataArray."""
+
+    def test_concatenate_multiple_rectangles(self):
+        """Multiple rectangles should be concatenated along bounds dimension."""
+        rois = {
+            0: models.RectangleROI(
+                x=models.Interval(min=10.0, max=20.0, unit='mm'),
+                y=models.Interval(min=30.0, max=40.0, unit='mm'),
+            ),
+            1: models.RectangleROI(
+                x=models.Interval(min=50.0, max=60.0, unit='mm'),
+                y=models.Interval(min=70.0, max=80.0, unit='mm'),
+            ),
+            2: models.RectangleROI(
+                x=models.Interval(min=100.0, max=110.0, unit='mm'),
+                y=models.Interval(min=120.0, max=130.0, unit='mm'),
+            ),
+        }
+
+        da = models.RectangleROI.to_concatenated_data_array(rois)
+
+        # Should have bounds dimension with 6 elements (3 ROIs x 2 bounds each)
+        assert list(da.dims) == ['bounds']
+        assert da.shape == (6,)
+
+        # Should have roi_index coordinate mapping bounds to ROIs
+        assert 'roi_index' in da.coords
+        np.testing.assert_array_equal(da.coords['roi_index'].values, [0, 0, 1, 1, 2, 2])
+
+        # x and y coordinates should be concatenated
+        np.testing.assert_array_equal(
+            da.coords['x'].values, [10.0, 20.0, 50.0, 60.0, 100.0, 110.0]
+        )
+        np.testing.assert_array_equal(
+            da.coords['y'].values, [30.0, 40.0, 70.0, 80.0, 120.0, 130.0]
+        )
+
+        # Name should indicate collection
+        assert da.name == 'rectangles'
+
+    def test_concatenate_empty_dict(self):
+        """Empty dict should produce empty DataArray."""
+        rois = {}
+        da = models.RectangleROI.to_concatenated_data_array(rois)
+
+        assert list(da.dims) == ['bounds']
+        assert da.shape == (0,)
+        assert 'roi_index' in da.coords
+        assert len(da.coords['roi_index']) == 0
+
+    def test_concatenate_single_rectangle(self):
+        """Single rectangle should work (edge case)."""
+        rois = {
+            0: models.RectangleROI(
+                x=models.Interval(min=10.0, max=20.0, unit='mm'),
+                y=models.Interval(min=30.0, max=40.0, unit='mm'),
+            ),
+        }
+
+        da = models.RectangleROI.to_concatenated_data_array(rois)
+
+        assert da.shape == (2,)
+        np.testing.assert_array_equal(da.coords['roi_index'].values, [0, 0])
+        np.testing.assert_array_equal(da.coords['x'].values, [10.0, 20.0])
+
+    def test_from_concatenated_data_array(self):
+        """Should reconstruct dict of ROIs from concatenated DataArray."""
+        # Create concatenated DataArray manually
+        data = sc.ones(dims=['bounds'], shape=[4], dtype='int32', unit='')
+        coords = {
+            'x': sc.array(dims=['bounds'], values=[10.0, 20.0, 50.0, 60.0], unit='mm'),
+            'y': sc.array(dims=['bounds'], values=[30.0, 40.0, 70.0, 80.0], unit='mm'),
+            'roi_index': sc.array(dims=['bounds'], values=[0, 0, 1, 1], dtype='int32'),
+        }
+        da = sc.DataArray(data, coords=coords, name='rectangles')
+
+        rois = models.RectangleROI.from_concatenated_data_array(da)
+
+        assert len(rois) == 2
+        assert 0 in rois
+        assert 1 in rois
+
+        assert rois[0].x.min == 10.0
+        assert rois[0].x.max == 20.0
+        assert rois[0].y.min == 30.0
+        assert rois[0].y.max == 40.0
+
+        assert rois[1].x.min == 50.0
+        assert rois[1].x.max == 60.0
+        assert rois[1].y.min == 70.0
+        assert rois[1].y.max == 80.0
+
+    def test_from_concatenated_empty_data_array(self):
+        """Empty DataArray should produce empty dict."""
+        data = sc.empty(dims=['bounds'], shape=[0], dtype='int32', unit='')
+        coords = {
+            'x': sc.empty(dims=['bounds'], shape=[0], unit='mm'),
+            'y': sc.empty(dims=['bounds'], shape=[0], unit='mm'),
+            'roi_index': sc.empty(dims=['bounds'], shape=[0], dtype='int32'),
+        }
+        da = sc.DataArray(data, coords=coords, name='rectangles')
+
+        rois = models.RectangleROI.from_concatenated_data_array(da)
+        assert rois == {}
+
+    def test_roundtrip_concatenated_rectangles(self):
+        """Roundtrip: dict → concatenated DataArray → dict."""
+        original = {
+            0: models.RectangleROI(
+                x=models.Interval(min=10.0, max=20.0, unit='mm'),
+                y=models.Interval(min=30.0, max=40.0, unit='mm'),
+            ),
+            2: models.RectangleROI(
+                x=models.Interval(min=50.0, max=60.0, unit='mm'),
+                y=models.Interval(min=70.0, max=80.0, unit='mm'),
+            ),
+        }
+
+        da = models.RectangleROI.to_concatenated_data_array(original)
+        restored = models.RectangleROI.from_concatenated_data_array(da)
+
+        assert original == restored
+
+    def test_concatenated_rectangles_none_units(self):
+        """Should handle None units (pixel coordinates)."""
+        rois = {
+            0: models.RectangleROI(
+                x=models.Interval(min=10.0, max=20.0, unit=None),
+                y=models.Interval(min=30.0, max=40.0, unit=None),
+            ),
+            1: models.RectangleROI(
+                x=models.Interval(min=50.0, max=60.0, unit=None),
+                y=models.Interval(min=70.0, max=80.0, unit=None),
+            ),
+        }
+
+        da = models.RectangleROI.to_concatenated_data_array(rois)
+        restored = models.RectangleROI.from_concatenated_data_array(da)
+
+        assert restored[0].x.unit is None
+        assert restored[0].y.unit is None
+        assert rois == restored
+
+
+class TestMultiplePolygonROI:
+    """Test serialization of multiple polygons into single DataArray."""
+
+    def test_concatenate_multiple_polygons(self):
+        """Multiple polygons should be concatenated along vertex dimension."""
+        rois = {
+            0: models.PolygonROI(
+                x=[0.0, 10.0, 5.0], y=[0.0, 0.0, 10.0], x_unit='mm', y_unit='mm'
+            ),
+            1: models.PolygonROI(
+                x=[20.0, 30.0, 25.0, 20.0],
+                y=[20.0, 20.0, 30.0, 25.0],
+                x_unit='mm',
+                y_unit='mm',
+            ),
+        }
+
+        da = models.PolygonROI.to_concatenated_data_array(rois)
+
+        # Should have vertex dimension with 7 elements (3 + 4 vertices)
+        assert list(da.dims) == ['vertex']
+        assert da.shape == (7,)
+
+        # Should have roi_index coordinate mapping vertices to polygons
+        assert 'roi_index' in da.coords
+        np.testing.assert_array_equal(
+            da.coords['roi_index'].values, [0, 0, 0, 1, 1, 1, 1]
+        )
+
+        # Name should indicate collection
+        assert da.name == 'polygons'
+
+    def test_concatenate_empty_dict(self):
+        """Empty dict should produce empty DataArray."""
+        rois = {}
+        da = models.PolygonROI.to_concatenated_data_array(rois)
+
+        assert list(da.dims) == ['vertex']
+        assert da.shape == (0,)
+        assert 'roi_index' in da.coords
+        assert len(da.coords['roi_index']) == 0
+
+    def test_from_concatenated_data_array(self):
+        """Should reconstruct dict of polygons from concatenated DataArray."""
+        data = sc.ones(dims=['vertex'], shape=[7], dtype='int32', unit='')
+        coords = {
+            'x': sc.array(
+                dims=['vertex'],
+                values=[0.0, 10.0, 5.0, 20.0, 30.0, 25.0, 20.0],
+                unit='mm',
+            ),
+            'y': sc.array(
+                dims=['vertex'],
+                values=[0.0, 0.0, 10.0, 20.0, 20.0, 30.0, 25.0],
+                unit='mm',
+            ),
+            'roi_index': sc.array(
+                dims=['vertex'], values=[0, 0, 0, 1, 1, 1, 1], dtype='int32'
+            ),
+        }
+        da = sc.DataArray(data, coords=coords, name='polygons')
+
+        rois = models.PolygonROI.from_concatenated_data_array(da)
+
+        assert len(rois) == 2
+        assert len(rois[0].x) == 3
+        assert len(rois[1].x) == 4
+
+    def test_roundtrip_concatenated_polygons(self):
+        """Roundtrip: dict → concatenated DataArray → dict."""
+        original = {
+            0: models.PolygonROI(
+                x=[0.0, 10.0, 5.0], y=[0.0, 0.0, 10.0], x_unit='mm', y_unit='mm'
+            ),
+            2: models.PolygonROI(
+                x=[20.0, 30.0, 25.0, 20.0],
+                y=[20.0, 20.0, 30.0, 25.0],
+                x_unit='mm',
+                y_unit='mm',
+            ),
+        }
+
+        da = models.PolygonROI.to_concatenated_data_array(original)
+        restored = models.PolygonROI.from_concatenated_data_array(da)
+
+        assert original == restored
+
+
+class TestMultipleEllipseROI:
+    """Test serialization of multiple ellipses into single DataArray."""
+
+    def test_concatenate_multiple_ellipses(self):
+        """Multiple ellipses should be concatenated along dim dimension."""
+        rois = {
+            0: models.EllipseROI(
+                center_x=10.0,
+                center_y=20.0,
+                radius_x=5.0,
+                radius_y=3.0,
+                rotation=45.0,
+                unit='mm',
+            ),
+            1: models.EllipseROI(
+                center_x=50.0,
+                center_y=60.0,
+                radius_x=8.0,
+                radius_y=4.0,
+                rotation=90.0,
+                unit='mm',
+            ),
+        }
+
+        da = models.EllipseROI.to_concatenated_data_array(rois)
+
+        # Should have dim dimension with 4 elements (2 ROIs x 2 dims each)
+        assert list(da.dims) == ['dim']
+        assert da.shape == (4,)
+
+        # Should have roi_index coordinate mapping dims to ellipses
+        assert 'roi_index' in da.coords
+        np.testing.assert_array_equal(da.coords['roi_index'].values, [0, 0, 1, 1])
+
+        # Name should indicate collection
+        assert da.name == 'ellipses'
+
+    def test_concatenate_empty_dict(self):
+        """Empty dict should produce empty DataArray."""
+        rois = {}
+        da = models.EllipseROI.to_concatenated_data_array(rois)
+
+        assert list(da.dims) == ['dim']
+        assert da.shape == (0,)
+        assert 'roi_index' in da.coords
+        assert len(da.coords['roi_index']) == 0
+
+    def test_from_concatenated_data_array(self):
+        """Should reconstruct dict of ellipses from concatenated DataArray."""
+        data = sc.ones(dims=['dim'], shape=[4], dtype='int32', unit='')
+        coords = {
+            'center': sc.array(
+                dims=['dim'], values=[10.0, 20.0, 50.0, 60.0], unit='mm'
+            ),
+            'radius': sc.array(dims=['dim'], values=[5.0, 3.0, 8.0, 4.0], unit='mm'),
+            'rotation': sc.array(
+                dims=['dim'], values=[45.0, 45.0, 90.0, 90.0], unit='deg'
+            ),
+            'roi_index': sc.array(dims=['dim'], values=[0, 0, 1, 1], dtype='int32'),
+        }
+        da = sc.DataArray(data, coords=coords, name='ellipses')
+
+        rois = models.EllipseROI.from_concatenated_data_array(da)
+
+        assert len(rois) == 2
+        assert rois[0].center_x == 10.0
+        assert rois[0].center_y == 20.0
+        assert rois[0].rotation == 45.0
+        assert rois[1].center_x == 50.0
+        assert rois[1].center_y == 60.0
+        assert rois[1].rotation == 90.0
+
+    def test_roundtrip_concatenated_ellipses(self):
+        """Roundtrip: dict → concatenated DataArray → dict."""
+        original = {
+            0: models.EllipseROI(
+                center_x=10.0,
+                center_y=20.0,
+                radius_x=5.0,
+                radius_y=3.0,
+                rotation=45.0,
+                unit='mm',
+            ),
+            2: models.EllipseROI(
+                center_x=50.0,
+                center_y=60.0,
+                radius_x=8.0,
+                radius_y=4.0,
+                rotation=90.0,
+                unit='mm',
+            ),
+        }
+
+        da = models.EllipseROI.to_concatenated_data_array(original)
+        restored = models.EllipseROI.from_concatenated_data_array(da)
+
+        assert original == restored
+
+
+class TestROIWithDa00:
+    """Test ROI roundtrip through da00 serialization."""
+
+    def test_rectangle_through_da00(self):
+        from ess.livedata.kafka.scipp_da00_compat import da00_to_scipp, scipp_to_da00
+
+        # Create ROI
+        original_roi = models.RectangleROI(
+            x=models.Interval(min=10.0, max=20.0, unit='mm'),
+            y=models.Interval(min=5.0, max=15.0, unit='mm'),
+        )
+
+        # Convert to DataArray
+        da = original_roi.to_data_array()
+
+        # Serialize through da00
+        da00_vars = scipp_to_da00(da)
+        da_restored = da00_to_scipp(da00_vars)
+
+        # Convert back to ROI
+        restored_roi = models.ROI.from_data_array(da_restored)
+
+        assert original_roi == restored_roi
+
+    def test_concatenated_rectangles_through_da00(self):
+        """Test that concatenated rectangles roundtrip through da00."""
+        from ess.livedata.kafka.scipp_da00_compat import da00_to_scipp, scipp_to_da00
+
+        original_rois = {
+            0: models.RectangleROI(
+                x=models.Interval(min=10.0, max=20.0, unit='mm'),
+                y=models.Interval(min=30.0, max=40.0, unit='mm'),
+            ),
+            1: models.RectangleROI(
+                x=models.Interval(min=50.0, max=60.0, unit='mm'),
+                y=models.Interval(min=70.0, max=80.0, unit='mm'),
+            ),
+        }
+
+        # Convert to concatenated DataArray
+        da = models.RectangleROI.to_concatenated_data_array(original_rois)
+
+        # Serialize through da00
+        da00_vars = scipp_to_da00(da)
+        da_restored = da00_to_scipp(da00_vars)
+
+        # Convert back to ROIs
+        restored_rois = models.RectangleROI.from_concatenated_data_array(da_restored)
+
+        assert original_rois == restored_rois
+
+    def test_polygon_through_da00(self):
+        from ess.livedata.kafka.scipp_da00_compat import da00_to_scipp, scipp_to_da00
+
+        original_roi = models.PolygonROI(
+            x=[0.0, 10.0, 5.0, 2.0], y=[0.0, 0.0, 10.0, 5.0], x_unit='mm', y_unit='mm'
+        )
+
+        da = original_roi.to_data_array()
+        da00_vars = scipp_to_da00(da)
+        da_restored = da00_to_scipp(da00_vars)
+        restored_roi = models.ROI.from_data_array(da_restored)
+
+        assert original_roi == restored_roi
+
+    def test_ellipse_through_da00(self):
+        from ess.livedata.kafka.scipp_da00_compat import da00_to_scipp, scipp_to_da00
+
+        original_roi = models.EllipseROI(
+            center_x=10.0,
+            center_y=20.0,
+            radius_x=5.0,
+            radius_y=3.0,
+            rotation=45.0,
+            unit='mm',
+        )
+
+        da = original_roi.to_data_array()
+        da00_vars = scipp_to_da00(da)
+        da_restored = da00_to_scipp(da00_vars)
+        restored_roi = models.ROI.from_data_array(da_restored)
+
+        assert original_roi == restored_roi